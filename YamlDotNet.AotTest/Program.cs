﻿// This file is part of YamlDotNet - A .NET library for YAML.
// Copyright (c) Antoine Aubry and contributors
//
// Permission is hereby granted, free of charge, to any person obtaining a copy of
// this software and associated documentation files (the "Software"), to deal in
// the Software without restriction, including without limitation the rights to
// use, copy, modify, merge, publish, distribute, sublicense, and/or sell copies
// of the Software, and to permit persons to whom the Software is furnished to do
// so, subject to the following conditions:
//
// The above copyright notice and this permission notice shall be included in all
// copies or substantial portions of the Software.
//
// THE SOFTWARE IS PROVIDED "AS IS", WITHOUT WARRANTY OF ANY KIND, EXPRESS OR
// IMPLIED, INCLUDING BUT NOT LIMITED TO THE WARRANTIES OF MERCHANTABILITY,
// FITNESS FOR A PARTICULAR PURPOSE AND NONINFRINGEMENT. IN NO EVENT SHALL THE
// AUTHORS OR COPYRIGHT HOLDERS BE LIABLE FOR ANY CLAIM, DAMAGES OR OTHER
// LIABILITY, WHETHER IN AN ACTION OF CONTRACT, TORT OR OTHERWISE, ARISING FROM,
// OUT OF OR IN CONNECTION WITH THE SOFTWARE OR THE USE OR OTHER DEALINGS IN THE
// SOFTWARE.

using System;
using System.Collections.Generic;
using System.IO;
using YamlDotNet.Serialization;
using YamlDotNet.Serialization.NamingConventions;
using YamlDotNet.Test.Serialization;

namespace YamlDotNet.AotTest
{
    class Program
    {
        static int Main()
        {
            Console.WriteLine();
<<<<<<< HEAD
            Console.WriteLine("---------------------------------------------------------------------------------");
=======
            Console.WriteLine("\x1b[37m---------------------------------------------------------------------------------"); 
>>>>>>> 27c7bc37
            Console.WriteLine();

            Console.WriteLine("\x1b[97m Running AOT tests...");
            Console.WriteLine();

            TryDeserialize<MyDictionary>("DictionaryNodeDeserializer", "myDictionary: { winners: 3 }");
            TryDeserialize<MyList>("CollectionNodeDeserializer", "myList: [ 1, 2, 3 ]");
            TryDeserialize<MyArray>("ArayNodeDeserializer", "myArray: [ 1, 2, 3 ]");
            TrySerialize("TraverseGenericDictionary", new GenericTestDictionary<long, long> { { 1, 2 } });

            Console.WriteLine();
<<<<<<< HEAD
            Console.ForegroundColor = ConsoleColor.White;
            Console.WriteLine(" {0} test succeeded, {1} tests failed", SucceededTestCount, FailedTestCount);
=======
            Console.WriteLine(" \x1b[93m{0}\x1b[97m test succeeded, \x1b[93m{1}\x1b[97m tests failed", succeededTestCount, failedTestCount);
>>>>>>> 27c7bc37

            Console.WriteLine();
            Console.WriteLine("\x1b[37m---------------------------------------------------------------------------------");
            Console.WriteLine("\x1b[0m");

            return FailedTestCount;
        }

        private static int SucceededTestCount;
        private static int FailedTestCount;

        private static void TrySerialize<T>(string testName, T graph)
        {
            var output = new StringWriter();
            var serializer = new SerializerBuilder()
                .WithNamingConvention(CamelCaseNamingConvention.Instance)
                .Build();
            PerformTest(testName, () => serializer.Serialize(output, graph));
        }

        private static void TryDeserialize<T>(string testName, string yaml)
        {
            var input = new StringReader(yaml);
            var deserializer = new DeserializerBuilder()
                .WithNamingConvention(CamelCaseNamingConvention.Instance)
                .Build();
            PerformTest(testName, () => deserializer.Deserialize<T>(input));
        }

        private static void PerformTest(string testName, Action act)
        {
            Console.Write("\x1b[37m ");
            Console.Write(testName.PadRight(70));

            try
            {
                act();
<<<<<<< HEAD
                Console.ForegroundColor = ConsoleColor.Green;
                Console.WriteLine("[success]");
                Console.ForegroundColor = ConsoleColor.Gray;
                ++SucceededTestCount;
=======
                Console.WriteLine("\x1b[92m[success]\x1b[37m");
                ++succeededTestCount;
>>>>>>> 27c7bc37
            }
            catch (Exception ex)
            {
                var current = ex;
                while (current != null)
                {
#pragma warning disable CS0618 // Type or member is obsolete
                    if (current is ExecutionEngineException)
#pragma warning restore CS0618 // Type or member is obsolete
                    {
                        Console.WriteLine("\x1b[91m[failure]");
                        Console.Write("\x1b[93m ");
                        Console.WriteLine(current.Message);
<<<<<<< HEAD
                        Console.ForegroundColor = ConsoleColor.Gray;
                        ++FailedTestCount;
=======
                        Console.Write("\x1b[37m");
                        ++failedTestCount;
>>>>>>> 27c7bc37
                        return;
                    }

                    current = current.InnerException;
                }
                Console.Write("\x1b[91m");
                throw;
            }
        }
    }

#pragma warning disable IDE1006 // Naming Styles
    public class MyDictionary
    {
        public Dictionary<string, int> myDictionary { get; set; }
    }

    public class MyList
    {
        public List<int> myList { get; set; }
    }

    public class MyArray
    {
        public int[] myArray { get; set; }
    }
#pragma warning restore IDE1006 // Naming Styles
}
<|MERGE_RESOLUTION|>--- conflicted
+++ resolved
@@ -1,151 +1,130 @@
-﻿// This file is part of YamlDotNet - A .NET library for YAML.
-// Copyright (c) Antoine Aubry and contributors
-//
-// Permission is hereby granted, free of charge, to any person obtaining a copy of
-// this software and associated documentation files (the "Software"), to deal in
-// the Software without restriction, including without limitation the rights to
-// use, copy, modify, merge, publish, distribute, sublicense, and/or sell copies
-// of the Software, and to permit persons to whom the Software is furnished to do
-// so, subject to the following conditions:
-//
-// The above copyright notice and this permission notice shall be included in all
-// copies or substantial portions of the Software.
-//
-// THE SOFTWARE IS PROVIDED "AS IS", WITHOUT WARRANTY OF ANY KIND, EXPRESS OR
-// IMPLIED, INCLUDING BUT NOT LIMITED TO THE WARRANTIES OF MERCHANTABILITY,
-// FITNESS FOR A PARTICULAR PURPOSE AND NONINFRINGEMENT. IN NO EVENT SHALL THE
-// AUTHORS OR COPYRIGHT HOLDERS BE LIABLE FOR ANY CLAIM, DAMAGES OR OTHER
-// LIABILITY, WHETHER IN AN ACTION OF CONTRACT, TORT OR OTHERWISE, ARISING FROM,
-// OUT OF OR IN CONNECTION WITH THE SOFTWARE OR THE USE OR OTHER DEALINGS IN THE
-// SOFTWARE.
-
-using System;
-using System.Collections.Generic;
-using System.IO;
-using YamlDotNet.Serialization;
-using YamlDotNet.Serialization.NamingConventions;
-using YamlDotNet.Test.Serialization;
-
-namespace YamlDotNet.AotTest
-{
-    class Program
-    {
-        static int Main()
-        {
-            Console.WriteLine();
-<<<<<<< HEAD
-            Console.WriteLine("---------------------------------------------------------------------------------");
-=======
-            Console.WriteLine("\x1b[37m---------------------------------------------------------------------------------"); 
->>>>>>> 27c7bc37
-            Console.WriteLine();
-
-            Console.WriteLine("\x1b[97m Running AOT tests...");
-            Console.WriteLine();
-
-            TryDeserialize<MyDictionary>("DictionaryNodeDeserializer", "myDictionary: { winners: 3 }");
-            TryDeserialize<MyList>("CollectionNodeDeserializer", "myList: [ 1, 2, 3 ]");
-            TryDeserialize<MyArray>("ArayNodeDeserializer", "myArray: [ 1, 2, 3 ]");
-            TrySerialize("TraverseGenericDictionary", new GenericTestDictionary<long, long> { { 1, 2 } });
-
-            Console.WriteLine();
-<<<<<<< HEAD
-            Console.ForegroundColor = ConsoleColor.White;
-            Console.WriteLine(" {0} test succeeded, {1} tests failed", SucceededTestCount, FailedTestCount);
-=======
-            Console.WriteLine(" \x1b[93m{0}\x1b[97m test succeeded, \x1b[93m{1}\x1b[97m tests failed", succeededTestCount, failedTestCount);
->>>>>>> 27c7bc37
-
-            Console.WriteLine();
-            Console.WriteLine("\x1b[37m---------------------------------------------------------------------------------");
-            Console.WriteLine("\x1b[0m");
-
-            return FailedTestCount;
-        }
-
-        private static int SucceededTestCount;
-        private static int FailedTestCount;
-
-        private static void TrySerialize<T>(string testName, T graph)
-        {
-            var output = new StringWriter();
-            var serializer = new SerializerBuilder()
-                .WithNamingConvention(CamelCaseNamingConvention.Instance)
-                .Build();
-            PerformTest(testName, () => serializer.Serialize(output, graph));
-        }
-
-        private static void TryDeserialize<T>(string testName, string yaml)
-        {
-            var input = new StringReader(yaml);
-            var deserializer = new DeserializerBuilder()
-                .WithNamingConvention(CamelCaseNamingConvention.Instance)
-                .Build();
-            PerformTest(testName, () => deserializer.Deserialize<T>(input));
-        }
-
-        private static void PerformTest(string testName, Action act)
-        {
-            Console.Write("\x1b[37m ");
-            Console.Write(testName.PadRight(70));
-
-            try
-            {
-                act();
-<<<<<<< HEAD
-                Console.ForegroundColor = ConsoleColor.Green;
-                Console.WriteLine("[success]");
-                Console.ForegroundColor = ConsoleColor.Gray;
-                ++SucceededTestCount;
-=======
-                Console.WriteLine("\x1b[92m[success]\x1b[37m");
-                ++succeededTestCount;
->>>>>>> 27c7bc37
-            }
-            catch (Exception ex)
-            {
-                var current = ex;
-                while (current != null)
-                {
-#pragma warning disable CS0618 // Type or member is obsolete
-                    if (current is ExecutionEngineException)
-#pragma warning restore CS0618 // Type or member is obsolete
-                    {
-                        Console.WriteLine("\x1b[91m[failure]");
-                        Console.Write("\x1b[93m ");
-                        Console.WriteLine(current.Message);
-<<<<<<< HEAD
-                        Console.ForegroundColor = ConsoleColor.Gray;
-                        ++FailedTestCount;
-=======
-                        Console.Write("\x1b[37m");
-                        ++failedTestCount;
->>>>>>> 27c7bc37
-                        return;
-                    }
-
-                    current = current.InnerException;
-                }
-                Console.Write("\x1b[91m");
-                throw;
-            }
-        }
-    }
-
-#pragma warning disable IDE1006 // Naming Styles
-    public class MyDictionary
-    {
-        public Dictionary<string, int> myDictionary { get; set; }
-    }
-
-    public class MyList
-    {
-        public List<int> myList { get; set; }
-    }
-
-    public class MyArray
-    {
-        public int[] myArray { get; set; }
-    }
-#pragma warning restore IDE1006 // Naming Styles
-}
+﻿// This file is part of YamlDotNet - A .NET library for YAML.
+// Copyright (c) Antoine Aubry and contributors
+//
+// Permission is hereby granted, free of charge, to any person obtaining a copy of
+// this software and associated documentation files (the "Software"), to deal in
+// the Software without restriction, including without limitation the rights to
+// use, copy, modify, merge, publish, distribute, sublicense, and/or sell copies
+// of the Software, and to permit persons to whom the Software is furnished to do
+// so, subject to the following conditions:
+//
+// The above copyright notice and this permission notice shall be included in all
+// copies or substantial portions of the Software.
+//
+// THE SOFTWARE IS PROVIDED "AS IS", WITHOUT WARRANTY OF ANY KIND, EXPRESS OR
+// IMPLIED, INCLUDING BUT NOT LIMITED TO THE WARRANTIES OF MERCHANTABILITY,
+// FITNESS FOR A PARTICULAR PURPOSE AND NONINFRINGEMENT. IN NO EVENT SHALL THE
+// AUTHORS OR COPYRIGHT HOLDERS BE LIABLE FOR ANY CLAIM, DAMAGES OR OTHER
+// LIABILITY, WHETHER IN AN ACTION OF CONTRACT, TORT OR OTHERWISE, ARISING FROM,
+// OUT OF OR IN CONNECTION WITH THE SOFTWARE OR THE USE OR OTHER DEALINGS IN THE
+// SOFTWARE.
+
+using System;
+using System.Collections.Generic;
+using System.IO;
+using YamlDotNet.Serialization;
+using YamlDotNet.Serialization.NamingConventions;
+using YamlDotNet.Test.Serialization;
+
+namespace YamlDotNet.AotTest
+{
+    class Program
+    {
+        static int Main()
+        {
+            Console.WriteLine();
+            Console.WriteLine("\x1b[37m---------------------------------------------------------------------------------"); 
+            Console.WriteLine();
+
+            Console.WriteLine("\x1b[97m Running AOT tests...");
+            Console.WriteLine();
+
+            TryDeserialize<MyDictionary>("DictionaryNodeDeserializer", "myDictionary: { winners: 3 }");
+            TryDeserialize<MyList>("CollectionNodeDeserializer", "myList: [ 1, 2, 3 ]");
+            TryDeserialize<MyArray>("ArayNodeDeserializer", "myArray: [ 1, 2, 3 ]");
+            TrySerialize("TraverseGenericDictionary", new GenericTestDictionary<long, long> { { 1, 2 } });
+
+            Console.WriteLine();
+            Console.WriteLine(" \x1b[93m{0}\x1b[97m test succeeded, \x1b[93m{1}\x1b[97m tests failed", SucceededTestCount, FailedTestCount);
+
+            Console.WriteLine();
+            Console.WriteLine("\x1b[37m---------------------------------------------------------------------------------");
+            Console.WriteLine("\x1b[0m");
+
+            return FailedTestCount;
+        }
+
+        private static int SucceededTestCount;
+        private static int FailedTestCount;
+
+        private static void TrySerialize<T>(string testName, T graph)
+        {
+            var output = new StringWriter();
+            var serializer = new SerializerBuilder()
+                .WithNamingConvention(CamelCaseNamingConvention.Instance)
+                .Build();
+            PerformTest(testName, () => serializer.Serialize(output, graph));
+        }
+
+        private static void TryDeserialize<T>(string testName, string yaml)
+        {
+            var input = new StringReader(yaml);
+            var deserializer = new DeserializerBuilder()
+                .WithNamingConvention(CamelCaseNamingConvention.Instance)
+                .Build();
+            PerformTest(testName, () => deserializer.Deserialize<T>(input));
+        }
+
+        private static void PerformTest(string testName, Action act)
+        {
+            Console.Write("\x1b[37m ");
+            Console.Write(testName.PadRight(70));
+
+            try
+            {
+                act();
+                Console.WriteLine("\x1b[92m[success]\x1b[37m");
+                ++SucceededTestCount;
+            }
+            catch (Exception ex)
+            {
+                var current = ex;
+                while (current != null)
+                {
+#pragma warning disable CS0618 // Type or member is obsolete
+                    if (current is ExecutionEngineException)
+#pragma warning restore CS0618 // Type or member is obsolete
+                    {
+                        Console.WriteLine("\x1b[91m[failure]");
+                        Console.Write("\x1b[93m ");
+                        Console.WriteLine(current.Message);
+                        Console.Write("\x1b[37m");
+                        ++FailedTestCount;
+                        return;
+                    }
+
+                    current = current.InnerException;
+                }
+                Console.Write("\x1b[91m");
+                throw;
+            }
+        }
+    }
+
+#pragma warning disable IDE1006 // Naming Styles
+    public class MyDictionary
+    {
+        public Dictionary<string, int> myDictionary { get; set; }
+    }
+
+    public class MyList
+    {
+        public List<int> myList { get; set; }
+    }
+
+    public class MyArray
+    {
+        public int[] myArray { get; set; }
+    }
+#pragma warning restore IDE1006 // Naming Styles
+}