//  This file is part of YamlDotNet - A .NET library for YAML.
//  Copyright (c) 2008, 2009, 2010, 2011, 2012, 2013 Antoine Aubry
	
//  Permission is hereby granted, free of charge, to any person obtaining a copy of
//  this software and associated documentation files (the "Software"), to deal in
//  the Software without restriction, including without limitation the rights to
//  use, copy, modify, merge, publish, distribute, sublicense, and/or sell copies
//  of the Software, and to permit persons to whom the Software is furnished to do
//  so, subject to the following conditions:
	
//  The above copyright notice and this permission notice shall be included in all
//  copies or substantial portions of the Software.
	
//  THE SOFTWARE IS PROVIDED "AS IS", WITHOUT WARRANTY OF ANY KIND, EXPRESS OR
//  IMPLIED, INCLUDING BUT NOT LIMITED TO THE WARRANTIES OF MERCHANTABILITY,
//  FITNESS FOR A PARTICULAR PURPOSE AND NONINFRINGEMENT. IN NO EVENT SHALL THE
//  AUTHORS OR COPYRIGHT HOLDERS BE LIABLE FOR ANY CLAIM, DAMAGES OR OTHER
//  LIABILITY, WHETHER IN AN ACTION OF CONTRACT, TORT OR OTHERWISE, ARISING FROM,
//  OUT OF OR IN CONNECTION WITH THE SOFTWARE OR THE USE OR OTHER DEALINGS IN THE
//  SOFTWARE.

using System;
using System.Collections.Generic;
using System.Diagnostics;
using System.IO;
using System.Text;
using YamlDotNet.Core.Tokens;

namespace YamlDotNet.Core
{
	/// <summary>
	/// Converts a sequence of characters into a sequence of YAML tokens.
	/// </summary>
	public class Scanner
	{
		private const int MaxVersionNumberLength = 9;

		private readonly Stack<int> indents = new Stack<int>();
		private readonly InsertionQueue<Token> tokens = new InsertionQueue<Token>();
		private readonly Stack<SimpleKey> simpleKeys = new Stack<SimpleKey>();
		private Cursor cursor;
		private bool streamStartProduced;
		private bool streamEndProduced;
		private int indent = -1;
		private bool simpleKeyAllowed;

		/// <summary>
		/// Gets the current position inside the input stream.
		/// </summary>
		/// <value>The current position.</value>
		public Mark CurrentPosition
		{
			get
			{
				return cursor.Mark();
			}
		}

		private int flowLevel;
		private int tokensParsed;

		private const int MaxBufferLength = 8;
		private readonly CharacterAnalyzer<LookAheadBuffer> analyzer;
		private bool tokenAvailable;

		private static readonly IDictionary<char, char> simpleEscapeCodes = InitializeSimpleEscapeCodes();

		private static IDictionary<char, char> InitializeSimpleEscapeCodes()
		{
			IDictionary<char, char> codes = new SortedDictionary<char, char>();
			codes.Add('0', '\0');
			codes.Add('a', '\x07');
			codes.Add('b', '\x08');
			codes.Add('t', '\x09');
			codes.Add('\t', '\x09');
			codes.Add('n', '\x0A');
			codes.Add('v', '\x0B');
			codes.Add('f', '\x0C');
			codes.Add('r', '\x0D');
			codes.Add('e', '\x1B');
			codes.Add(' ', '\x20');
			codes.Add('"', '"');
			codes.Add('\'', '\'');
			codes.Add('\\', '\\');
			codes.Add('N', '\x85');
			codes.Add('_', '\xA0');
			codes.Add('L', '\x2028');
			codes.Add('P', '\x2029');
			return codes;
		}

		private char ReadCurrentCharacter()
		{
			char currentCharacter = analyzer.Peek(0);
			Skip();
			return currentCharacter;
		}

		private char ReadLine()
		{
			if (analyzer.Check("\r\n\x85")) // CR LF -> LF  --- CR|LF|NEL -> LF
			{
				SkipLine();
				return '\n';
			}

			char nextChar = analyzer.Peek(0); // LS|PS -> LS|PS
			SkipLine();
			return nextChar;
		}

		/// <summary>
		/// Initializes a new instance of the <see cref="Scanner"/> class.
		/// </summary>
		/// <param name="input">The input.</param>
		public Scanner(TextReader input)
		{
			analyzer = new CharacterAnalyzer<LookAheadBuffer>(new LookAheadBuffer(input, MaxBufferLength));
			cursor = new Cursor();
		}

		private Token current;

		/// <summary>
		/// Gets the current token.
		/// </summary>
		public Token Current
		{
			get
			{
				return current;
			}
		}

		/// <summary>
		/// Moves to the next token.
		/// </summary>
		/// <returns></returns>
		public bool MoveNext()
		{
			if (current != null)
			{
				ConsumeCurrent();
			}

			return InternalMoveNext();
		}

		internal bool InternalMoveNext()
		{
			if (!tokenAvailable && !streamEndProduced)
			{
				FetchMoreTokens();
			}
			if (tokens.Count > 0)
			{
				current = tokens.Dequeue();
				tokenAvailable = false;
				return true;
			}
			else
			{
				current = null;
				return false;
			}
		}

		/// <summary>
		/// Consumes the current token and increments the parsed token count
		/// </summary>
		internal void ConsumeCurrent()
		{
			++tokensParsed;
			tokenAvailable = false;
			current = null;
		}

		private void FetchMoreTokens()
		{
			// While we need more tokens to fetch, do it.

			while (true)
			{
				// Check if we really need to fetch more tokens.

				bool needsMoreTokens = false;

				if (tokens.Count == 0)
				{
					// Queue is empty.

					needsMoreTokens = true;
				}
				else
				{
					// Check if any potential simple key may occupy the head position.

					StaleSimpleKeys();

					foreach(var simpleKey in simpleKeys)
					{
						if (simpleKey.IsPossible && simpleKey.TokenNumber == tokensParsed)
						{
							needsMoreTokens = true;
							break;
						}
					}
				}

				// We are finished.
				if (!needsMoreTokens)
				{
					break;
				}

				// Fetch the next token.

				FetchNextToken();
			}
			tokenAvailable = true;
		}

		private static bool StartsWith(StringBuilder what, char start)
		{
			return what.Length > 0 && what[0] == start;
		}

		/// <summary>
		/// Check the list of potential simple keys and remove the positions that
		/// cannot contain simple keys anymore.
		/// </summary>

		private void StaleSimpleKeys()
		{
			// Check for a potential simple key for each flow level.

			foreach(var key in simpleKeys)
			{

				// The specification requires that a simple key

				//  - is limited to a single line,
				//  - is shorter than 1024 characters.


				if (key.IsPossible && (key.Mark.Line < cursor.Line || key.Mark.Index + 1024 < cursor.Index))
				{

					// Check if the potential simple key to be removed is required.

					if (key.IsRequired)
					{
						var mark = cursor.Mark();
						throw new SyntaxErrorException(mark, mark, "While scanning a simple key, could not find expected ':'.");
					}

					key.IsPossible = false;
				}
			}
		}

		private void FetchNextToken()
		{
			// Check if we just started scanning.  Fetch STREAM-START then.

			if (!streamStartProduced)
			{
				FetchStreamStart();
				return;
			}

			// Eat whitespaces and comments until we reach the next token.

			ScanToNextToken();

			// Remove obsolete potential simple keys.

			StaleSimpleKeys();

			// Check the indentation level against the current column.

			UnrollIndent(cursor.Column);


			// Ensure that the buffer contains at least 4 characters.  4 is the length
			// of the longest indicators ('--- ' and '... ').


			analyzer.Buffer.Cache(4);

			// Is it the end of the stream?

			if (analyzer.Buffer.EndOfInput)
			{
				FetchStreamEnd();
				return;
			}

			// Is it a directive?

			if (cursor.Column == 0 && analyzer.Check('%'))
			{
				FetchDirective();
				return;
			}

			// Is it the document start indicator?

			bool isDocumentStart =
				cursor.Column == 0 &&
				analyzer.Check('-', 0) &&
				analyzer.Check('-', 1) &&
				analyzer.Check('-', 2) &&
				analyzer.IsWhiteBreakOrZero(3);

			if (isDocumentStart)
			{
				FetchDocumentIndicator(true);
				return;
			}

			// Is it the document end indicator?

			bool isDocumentEnd =
				cursor.Column == 0 &&
				analyzer.Check('.', 0) &&
				analyzer.Check('.', 1) &&
				analyzer.Check('.', 2) &&
				analyzer.IsWhiteBreakOrZero(3);

			if (isDocumentEnd)
			{
				FetchDocumentIndicator(false);
				return;
			}

			// Is it the flow sequence start indicator?

			if (analyzer.Check('['))
			{
				FetchFlowCollectionStart(true);
				return;
			}

			// Is it the flow mapping start indicator?

			if (analyzer.Check('{'))
			{
				FetchFlowCollectionStart(false);
				return;
			}

			// Is it the flow sequence end indicator?

			if (analyzer.Check(']'))
			{
				FetchFlowCollectionEnd(true);
				return;
			}

			// Is it the flow mapping end indicator?

			if (analyzer.Check('}'))
			{
				FetchFlowCollectionEnd(false);
				return;
			}

			// Is it the flow entry indicator?

			if (analyzer.Check(','))
			{
				FetchFlowEntry();
				return;
			}

			// Is it the block entry indicator?

			if (analyzer.Check('-') && analyzer.IsWhiteBreakOrZero(1))
			{
				FetchBlockEntry();
				return;
			}

			// Is it the key indicator?

			if (analyzer.Check('?') && (flowLevel > 0 || analyzer.IsWhiteBreakOrZero(1)))
			{
				FetchKey();
				return;
			}

			// Is it the value indicator?

			if (analyzer.Check(':') && (flowLevel > 0 || analyzer.IsWhiteBreakOrZero(1)))
			{
				FetchValue();
				return;
			}

			// Is it an alias?

			if (analyzer.Check('*'))
			{
				FetchAnchor(true);
				return;
			}

			// Is it an anchor?

			if (analyzer.Check('&'))
			{
				FetchAnchor(false);
				return;
			}

			// Is it a tag?

			if (analyzer.Check('!'))
			{
				FetchTag();
				return;
			}

			// Is it a literal scalar?

			if (analyzer.Check('|') && flowLevel == 0)
			{
				FetchBlockScalar(true);
				return;
			}

			// Is it a folded scalar?

			if (analyzer.Check('>') && flowLevel == 0)
			{
				FetchBlockScalar(false);
				return;
			}

			// Is it a single-quoted scalar?

			if (analyzer.Check('\''))
			{
				FetchFlowScalar(true);
				return;
			}

			// Is it a double-quoted scalar?

			if (analyzer.Check('"'))
			{
				FetchFlowScalar(false);
				return;
			}


			// Is it a plain scalar?

			// A plain scalar may start with any non-blank characters except

			//      '-', '?', ':', ',', '[', ']', '{', '}',
			//      '#', '&', '*', '!', '|', '>', '\'', '\"',
			//      '%', '@', '`'.

			// In the block context (and, for the '-' indicator, in the flow context
			// too), it may also start with the characters

			//      '-', '?', ':'

			// if it is followed by a non-space character.

			// The last rule is more restrictive than the specification requires.


			bool isInvalidPlainScalarCharacter = analyzer.IsWhiteBreakOrZero() || analyzer.Check("-?:,[]{}#&*!|>'\"%@`");

			bool isPlainScalar =
				!isInvalidPlainScalarCharacter ||
				(analyzer.Check('-') && !analyzer.IsWhite(1)) ||
				(flowLevel == 0 && (analyzer.Check("?:")) && !analyzer.IsWhiteBreakOrZero(1));

			if (isPlainScalar)
			{
				FetchPlainScalar();
				return;
			}

			// If we don't determine the token type so far, it is an error.
			var mark = cursor.Mark();
			throw new SyntaxErrorException(mark, mark, "While scanning for the next token, find character that cannot start any token.");
		}

		private bool CheckWhiteSpace()
		{
			return analyzer.Check(' ') || ((flowLevel > 0 || !simpleKeyAllowed) && analyzer.Check('\t'));
		}

		private bool IsDocumentIndicator()
		{
<<<<<<< HEAD
			if (cursor.Column == 0 && analyzer.IsBlankOrBreakOrZero(3))
=======
			if (mark.Column == 0 && analyzer.IsWhiteBreakOrZero(3))
>>>>>>> beffbbdd
			{
				bool isDocumentStart = analyzer.Check('-', 0) && analyzer.Check('-', 1) && analyzer.Check('-', 2);
				bool isDocumentEnd = analyzer.Check('.', 0) && analyzer.Check('.', 1) && analyzer.Check('.', 2);

				return isDocumentStart || isDocumentEnd;
			}
			else
			{
				return false;
			}
		}

		private void Skip()
		{
			cursor.Skip();
			analyzer.Buffer.Skip(1);
		}

		private void SkipLine()
		{
			if (analyzer.IsCrLf())
			{
				cursor.SkipLineByOffset(2);
				analyzer.Buffer.Skip(2);
			}
			else if (analyzer.IsBreak())
			{
				cursor.SkipLineByOffset(1);
				analyzer.Buffer.Skip(1);
			}
			else if (!analyzer.IsZero())
			{
				throw new InvalidOperationException("Not at a break.");
			}
		}

		private void ScanToNextToken()
		{
			// Until the next token is not find.

			for (; ;)
			{

				// Eat whitespaces.

				// Tabs are allowed:

				//  - in the flow context;
				//  - in the block context, but not at the beginning of the line or
				//  after '-', '?', or ':' (complex value).


				while (CheckWhiteSpace())
				{
					Skip();
				}

				// Eat a comment until a line break.

				if (analyzer.Check('#'))
				{
					while (!analyzer.IsBreakOrZero())
					{
						Skip();
					}
				}

				// If it is a line break, eat it.

				if (analyzer.IsBreak())
				{
					SkipLine();

					// In the block context, a new line may start a simple key.

					if (flowLevel == 0)
					{
						simpleKeyAllowed = true;
					}
				}
				else
				{
					// We have find a token.

					break;
				}
			}
		}

		private void FetchStreamStart()
		{
			// Initialize the simple key stack.

			simpleKeys.Push(new SimpleKey());

			// A simple key is allowed at the beginning of the stream.

			simpleKeyAllowed = true;

			// We have started.

			streamStartProduced = true;

			// Create the STREAM-START token and append it to the queue.

			var mark = cursor.Mark();
			tokens.Enqueue(new StreamStart(mark, mark));
		}

		/// <summary>
		/// Pop indentation levels from the indents stack until the current level
		/// becomes less or equal to the column.  For each intendation level, append
		/// the BLOCK-END token.
		/// </summary>

		private void UnrollIndent(int column)
		{
			// In the flow context, do nothing.

			if (flowLevel != 0)
			{
				return;
			}

			// Loop through the intendation levels in the stack.

			while (indent > column)
			{
				// Create a token and append it to the queue.

				var mark = cursor.Mark();
				tokens.Enqueue(new BlockEnd(mark, mark));

				// Pop the indentation level.

				indent = indents.Pop();
			}
		}

		/// <summary>
		/// Produce the STREAM-END token and shut down the scanner.
		/// </summary>
		private void FetchStreamEnd()
		{
			cursor.ForceSkipLineAfterNonBreak();

			// Reset the indentation level.

			UnrollIndent(-1);

			// Reset simple keys.

			RemoveSimpleKey();

			simpleKeyAllowed = false;

			// Create the STREAM-END token and append it to the queue.

			streamEndProduced = true;
			var mark = cursor.Mark();
			tokens.Enqueue(new StreamEnd(mark, mark));
		}

		private void FetchDirective()
		{
			// Reset the indentation level.

			UnrollIndent(-1);

			// Reset simple keys.

			RemoveSimpleKey();

			simpleKeyAllowed = false;

			// Create the YAML-DIRECTIVE or TAG-DIRECTIVE token.

			Token token = ScanDirective();

			// Append the token to the queue.

			tokens.Enqueue(token);
		}

		/// <summary>
		/// Scan a YAML-DIRECTIVE or TAG-DIRECTIVE token.
		///
		/// Scope:
		///      %YAML    1.1    # a comment \n
		///      ^^^^^^^^^^^^^^^^^^^^^^^^^^^^^^
		///      %TAG    !yaml!  tag:yaml.org,2002:  \n
		///      ^^^^^^^^^^^^^^^^^^^^^^^^^^^^^^^^^^^^^^
		/// </summary>
		private Token ScanDirective()
		{
			// Eat '%'.

			Mark start = cursor.Mark();

			Skip();

			// Scan the directive name.

			string name = ScanDirectiveName(start);

			// Is it a YAML directive?

			Token directive;
			switch (name)
			{
				case "YAML":
					directive = ScanVersionDirectiveValue(start);
					break;

				case "TAG":
					directive = ScanTagDirectiveValue(start);
					break;

				default:
					throw new SyntaxErrorException(start, cursor.Mark(), "While scanning a directive, find uknown directive name.");
			}

			// Eat the rest of the line including any comments.

			while (analyzer.IsWhite())
			{
				Skip();
			}

			if (analyzer.Check('#'))
			{
				while (!analyzer.IsBreakOrZero())
				{
					Skip();
				}
			}

			// Check if we are at the end of the line.

			if (!analyzer.IsBreakOrZero())
			{
				throw new SyntaxErrorException(start, cursor.Mark(), "While scanning a directive, did not find expected comment or line break.");
			}

			// Eat a line break.

			if (analyzer.IsBreak())
			{
				SkipLine();
			}

			return directive;
		}

		/// <summary>
		/// Produce the DOCUMENT-START or DOCUMENT-END token.
		/// </summary>

		private void FetchDocumentIndicator(bool isStartToken)
		{
			// Reset the indentation level.

			UnrollIndent(-1);

			// Reset simple keys.

			RemoveSimpleKey();

			simpleKeyAllowed = false;

			// Consume the token.

			Mark start = cursor.Mark();

			Skip();
			Skip();
			Skip();

			Token token = isStartToken ? (Token)new DocumentStart(start, cursor.Mark()) : new DocumentEnd(start, start);
			tokens.Enqueue(token);
		}

		/// <summary>
		/// Produce the FLOW-SEQUENCE-START or FLOW-MAPPING-START token.
		/// </summary>

		private void FetchFlowCollectionStart(bool isSequenceToken)
		{
			// The indicators '[' and '{' may start a simple key.

			SaveSimpleKey();

			// Increase the flow level.

			IncreaseFlowLevel();

			// A simple key may follow the indicators '[' and '{'.

			simpleKeyAllowed = true;

			// Consume the token.

			Mark start = cursor.Mark();
			Skip();

			// Create the FLOW-SEQUENCE-START of FLOW-MAPPING-START token.

			Token token;
			if (isSequenceToken)
			{
				token = new FlowSequenceStart(start, start);
			}
			else
			{
				token = new FlowMappingStart(start, start);
			}

			tokens.Enqueue(token);
		}

		/// <summary>
		/// Increase the flow level and resize the simple key list if needed.
		/// </summary>

		private void IncreaseFlowLevel()
		{
			// Reset the simple key on the next level.

			simpleKeys.Push(new SimpleKey());

			// Increase the flow level.

			++flowLevel;
		}

		/// <summary>
		/// Produce the FLOW-SEQUENCE-END or FLOW-MAPPING-END token.
		/// </summary>

		private void FetchFlowCollectionEnd(bool isSequenceToken)
		{
			// Reset any potential simple key on the current flow level.

			RemoveSimpleKey();

			// Decrease the flow level.

			DecreaseFlowLevel();

			// No simple keys after the indicators ']' and '}'.

			simpleKeyAllowed = false;

			// Consume the token.

			Mark start = cursor.Mark();
			Skip();

			Token token;
			if (isSequenceToken)
			{
				token = new FlowSequenceEnd(start, start);
			}
			else
			{
				token = new FlowMappingEnd(start, start);
			}

			tokens.Enqueue(token);
		}

		/// <summary>
		/// Decrease the flow level.
		/// </summary>

		private void DecreaseFlowLevel()
		{
			Debug.Assert(flowLevel > 0, "Could flowLevel be zero when this method is called?");
			if (flowLevel > 0)
			{
				--flowLevel;
				simpleKeys.Pop();
			}
		}

		/// <summary>
		/// Produce the FLOW-ENTRY token.
		/// </summary>

		private void FetchFlowEntry()
		{
			// Reset any potential simple keys on the current flow level.

			RemoveSimpleKey();

			// Simple keys are allowed after ','.

			simpleKeyAllowed = true;

			// Consume the token.

			Mark start = cursor.Mark();
			Skip();

			// Create the FLOW-ENTRY token and append it to the queue.

			tokens.Enqueue(new FlowEntry(start, cursor.Mark()));
		}

		/// <summary>
		/// Produce the BLOCK-ENTRY token.
		/// </summary>

		private void FetchBlockEntry()
		{
			// Check if the scanner is in the block context.

			if (flowLevel == 0)
			{
				// Check if we are allowed to start a new entry.

				if (!simpleKeyAllowed)
				{
					var mark = cursor.Mark();
					throw new SyntaxErrorException(mark, mark, "Block sequence entries are not allowed in this context.");
				}

				// Add the BLOCK-SEQUENCE-START token if needed.
				RollIndent(cursor.Column, -1, true, cursor.Mark());
			}
			else
			{

				// It is an error for the '-' indicator to occur in the flow context,
				// but we let the Parser detect and report about it because the Parser
				// is able to point to the context.

			}

			// Reset any potential simple keys on the current flow level.

			RemoveSimpleKey();

			// Simple keys are allowed after '-'.

			simpleKeyAllowed = true;

			// Consume the token.

			Mark start = cursor.Mark();
			Skip();

			// Create the BLOCK-ENTRY token and append it to the queue.

			tokens.Enqueue(new BlockEntry(start, cursor.Mark()));
		}

		/// <summary>
		/// Produce the KEY token.
		/// </summary>

		private void FetchKey()
		{
			// In the block context, additional checks are required.

			if (flowLevel == 0)
			{
				// Check if we are allowed to start a new key (not nessesary simple).

				if (!simpleKeyAllowed)
				{
					var mark = cursor.Mark();
					throw new SyntaxErrorException(mark, mark, "Mapping keys are not allowed in this context.");
				}

				// Add the BLOCK-MAPPING-START token if needed.

				RollIndent(cursor.Column, -1, false, cursor.Mark());
			}

			// Reset any potential simple keys on the current flow level.

			RemoveSimpleKey();

			// Simple keys are allowed after '?' in the block context.

			simpleKeyAllowed = flowLevel == 0;

			// Consume the token.

			Mark start = cursor.Mark();
			Skip();

			// Create the KEY token and append it to the queue.

			tokens.Enqueue(new Key(start, cursor.Mark()));
		}

		/// <summary>
		/// Produce the VALUE token.
		/// </summary>

		private void FetchValue()
		{
			SimpleKey simpleKey = simpleKeys.Peek();

			// Have we find a simple key?

			if (simpleKey.IsPossible)
			{
				// Create the KEY token and insert it into the queue.

				tokens.Insert(simpleKey.TokenNumber - tokensParsed, new Key(simpleKey.Mark, simpleKey.Mark));

				// In the block context, we may need to add the BLOCK-MAPPING-START token.

				RollIndent(simpleKey.Mark.Column, simpleKey.TokenNumber, false, simpleKey.Mark);

				// Remove the simple key.

				simpleKey.IsPossible = false;

				// A simple key cannot follow another simple key.

				simpleKeyAllowed = false;
			}
			else
			{
				// The ':' indicator follows a complex key.

				// In the block context, extra checks are required.

				if (flowLevel == 0)
				{
					// Check if we are allowed to start a complex value.

					if (!simpleKeyAllowed)
					{
						var mark = cursor.Mark();
						throw new SyntaxErrorException(mark, mark, "Mapping values are not allowed in this context.");
					}

					// Add the BLOCK-MAPPING-START token if needed.

					RollIndent(cursor.Column, -1, false, cursor.Mark());
				}

				// Simple keys after ':' are allowed in the block context.

				simpleKeyAllowed = flowLevel == 0;
			}

			// Consume the token.

			Mark start = cursor.Mark();
			Skip();

			// Create the VALUE token and append it to the queue.

			tokens.Enqueue(new Value(start, cursor.Mark()));
		}

		/// <summary>
		/// Push the current indentation level to the stack and set the new level
		/// the current column is greater than the indentation level.  In this case,
		/// append or insert the specified token into the token queue.
		/// </summary>
		private void RollIndent(int column, int number, bool isSequence, Mark position)
		{
			// In the flow context, do nothing.

			if (flowLevel > 0)
			{
				return;
			}

			if (indent < column)
			{

				// Push the current indentation level to the stack and set the new
				// indentation level.


				indents.Push(indent);

				indent = column;

				// Create a token and insert it into the queue.

				Token token;
				if (isSequence)
				{
					token = new BlockSequenceStart(position, position);
				}
				else
				{
					token = new BlockMappingStart(position, position);
				}

				if (number == -1)
				{
					tokens.Enqueue(token);
				}
				else
				{
					tokens.Insert(number - tokensParsed, token);
				}
			}
		}

		/// <summary>
		/// Produce the ALIAS or ANCHOR token.
		/// </summary>

		private void FetchAnchor(bool isAlias)
		{
			// An anchor or an alias could be a simple key.

			SaveSimpleKey();

			// A simple key cannot follow an anchor or an alias.

			simpleKeyAllowed = false;

			// Create the ALIAS or ANCHOR token and append it to the queue.

			tokens.Enqueue(ScanAnchor(isAlias));
		}

		private Token ScanAnchor(bool isAlias)
		{
			// Eat the indicator character.

			Mark start = cursor.Mark();

			Skip();

			// Consume the value.

			StringBuilder value = new StringBuilder();
			while (analyzer.IsAlphaNumericDashOrUnderscore())
			{
				value.Append(ReadCurrentCharacter());
			}


			// Check if length of the anchor is greater than 0 and it is followed by
			// a whitespace character or one of the indicators:

			//      '?', ':', ',', ']', '}', '%', '@', '`'.


			if (value.Length == 0 || !(analyzer.IsWhiteBreakOrZero() || analyzer.Check("?:,]}%@`")))
			{
				throw new SyntaxErrorException(start, cursor.Mark(), "While scanning an anchor or alias, did not find expected alphabetic or numeric character.");
			}

			// Create a token.

			if (isAlias)
			{
				return new AnchorAlias(value.ToString(), start, cursor.Mark());
			}
			else
			{
				return new Anchor(value.ToString(), start, cursor.Mark());
			}
		}

		/// <summary>
		/// Produce the TAG token.
		/// </summary>

		private void FetchTag()
		{
			// A tag could be a simple key.

			SaveSimpleKey();

			// A simple key cannot follow a tag.

			simpleKeyAllowed = false;

			// Create the TAG token and append it to the queue.

			tokens.Enqueue(ScanTag());
		}

		/// <summary>
		/// Scan a TAG token.
		/// </summary>

		Token ScanTag()
		{
			Mark start = cursor.Mark();

			// Check if the tag is in the canonical form.

			string handle;
			string suffix;

			if (analyzer.Check('<', 1))
			{
				// Set the handle to ''

				handle = string.Empty;

				// Eat '!<'

				Skip();
				Skip();

				// Consume the tag value.

				suffix = ScanTagUri(null, start);

				// Check for '>' and eat it.

				if (!analyzer.Check('>'))
				{
					throw new SyntaxErrorException(start, cursor.Mark(), "While scanning a tag, did not find the expected '>'.");
				}

				Skip();
			}
			else
			{
				// The tag has either the '!suffix' or the '!handle!suffix' form.

				// First, try to scan a handle.

				string firstPart = ScanTagHandle(false, start);

				// Check if it is, indeed, handle.

				if (firstPart.Length > 1 && firstPart[0] == '!' && firstPart[firstPart.Length - 1] == '!')
				{
					handle = firstPart;

					// Scan the suffix now.

					suffix = ScanTagUri(null, start);
				}
				else
				{
					// It wasn't a handle after all.  Scan the rest of the tag.

					suffix = ScanTagUri(firstPart, start);

					// Set the handle to '!'.

					handle = "!";


					// A special case: the '!' tag.  Set the handle to '' and the
					// suffix to '!'.


					if (suffix.Length == 0)
					{
						suffix = handle;
						handle = string.Empty;
					}
				}
			}

			// Check the character which ends the tag.

			if (!analyzer.IsWhiteBreakOrZero())
			{
				throw new SyntaxErrorException(start, cursor.Mark(), "While scanning a tag, did not find expected whitespace or line break.");
			}

			// Create a token.

			return new Tag(handle, suffix, start, cursor.Mark());
		}

		/// <summary>
		/// Produce the SCALAR(...,literal) or SCALAR(...,folded) tokens.
		/// </summary>

		private void FetchBlockScalar(bool isLiteral)
		{
			// Remove any potential simple keys.

			RemoveSimpleKey();

			// A simple key may follow a block scalar.

			simpleKeyAllowed = true;

			// Create the SCALAR token and append it to the queue.

			tokens.Enqueue(ScanBlockScalar(isLiteral));
		}

		/// <summary>
		/// Scan a block scalar.
		/// </summary>

		Token ScanBlockScalar(bool isLiteral)
		{
			StringBuilder value = new StringBuilder();
			StringBuilder leadingBreak = new StringBuilder();
			StringBuilder trailingBreaks = new StringBuilder();

			int chomping = 0;
			int increment = 0;
			int currentIndent = 0;
			bool leadingBlank = false;

			// Eat the indicator '|' or '>'.

			Mark start = cursor.Mark();

			Skip();

			// Check for a chomping indicator.

			if (analyzer.Check("+-"))
			{
				// Set the chomping method and eat the indicator.

				chomping = analyzer.Check('+') ? + 1 : -1;

				Skip();

				// Check for an indentation indicator.

				if (analyzer.IsDigit())
				{
					// Check that the intendation is greater than 0.

					if (analyzer.Check('0'))
					{
						throw new SyntaxErrorException(start, cursor.Mark(), "While scanning a block scalar, find an intendation indicator equal to 0.");
					}

					// Get the intendation level and eat the indicator.

					increment = analyzer.AsDigit();

					Skip();
				}
			}

			// Do the same as above, but in the opposite order.

			else if (analyzer.IsDigit())
			{
				if (analyzer.Check('0'))
				{
					throw new SyntaxErrorException(start, cursor.Mark(), "While scanning a block scalar, find an intendation indicator equal to 0.");
				}

				increment = analyzer.AsDigit();

				Skip();

				if (analyzer.Check("+-"))
				{
					chomping = analyzer.Check('+') ? + 1 : -1;

					Skip();
				}
			}

			// Eat whitespaces and comments to the end of the line.

			while (analyzer.IsWhite())
			{
				Skip();
			}

			if (analyzer.Check('#'))
			{
				while (!analyzer.IsBreakOrZero())
				{
					Skip();
				}
			}

			// Check if we are at the end of the line.

			if (!analyzer.IsBreakOrZero())
			{
				throw new SyntaxErrorException(start, cursor.Mark(), "While scanning a block scalar, did not find expected comment or line break.");
			}

			// Eat a line break.

			if (analyzer.IsBreak())
			{
				SkipLine();
			}

			Mark end = cursor.Mark();

			// Set the intendation level if it was specified.

			if (increment != 0)
			{
				currentIndent = indent >= 0 ? indent + increment : increment;
			}

			// Scan the leading line breaks and determine the indentation level if needed.

			currentIndent = ScanBlockScalarBreaks(currentIndent, trailingBreaks, start, ref end);

			// Scan the block scalar content.

			while (cursor.Column == currentIndent && !analyzer.IsZero())
			{

				// We are at the beginning of a non-empty line.


				// Is it a trailing whitespace?

				bool trailingBlank = analyzer.IsWhite();

				// Check if we need to fold the leading line break.

				if (!isLiteral && StartsWith(leadingBreak, '\n') && !leadingBlank && !trailingBlank)
				{
					// Do we need to join the lines by space?

					if (trailingBreaks.Length == 0)
					{
						value.Append(' ');
					}

					leadingBreak.Length = 0;
				}
				else
				{
					value.Append(leadingBreak.ToString());
					leadingBreak.Length = 0;
				}

				// Append the remaining line breaks.

				value.Append(trailingBreaks.ToString());
				trailingBreaks.Length = 0;

				// Is it a leading whitespace?

				leadingBlank = analyzer.IsWhite();

				// Consume the current line.

				while (!analyzer.IsBreakOrZero())
				{
					value.Append(ReadCurrentCharacter());
				}

				// Consume the line break.

				leadingBreak.Append(ReadLine());

				// Eat the following intendation spaces and line breaks.

				currentIndent = ScanBlockScalarBreaks(currentIndent, trailingBreaks, start, ref end);
			}

			// Chomp the tail.

			if (chomping != -1)
			{
				value.Append(leadingBreak);
			}
			if (chomping == 1)
			{
				value.Append(trailingBreaks);
			}

			// Create a token.

			ScalarStyle style = isLiteral ? ScalarStyle.Literal : ScalarStyle.Folded;
			return new Scalar(value.ToString(), style, start, end);
		}

		/// <summary>
		/// Scan intendation spaces and line breaks for a block scalar.  Determine the
		/// intendation level if needed.
		/// </summary>

		private int ScanBlockScalarBreaks(int currentIndent, StringBuilder breaks, Mark start, ref Mark end)
		{
			int maxIndent = 0;

			end = cursor.Mark();

			// Eat the intendation spaces and line breaks.

			for (; ;)
			{
				// Eat the intendation spaces.

				while ((currentIndent == 0 || cursor.Column < currentIndent) && analyzer.IsSpace())
				{
					Skip();
				}

				if (cursor.Column > maxIndent)
				{
					maxIndent = cursor.Column;
				}

				// Check for a tab character messing the intendation.

				if ((currentIndent == 0 || cursor.Column < currentIndent) && analyzer.IsTab())
				{
					throw new SyntaxErrorException(start, cursor.Mark(), "While scanning a block scalar, find a tab character where an intendation space is expected.");
				}

				// Have we find a non-empty line?

				if (!analyzer.IsBreak())
				{
					break;
				}

				// Consume the line break.

				breaks.Append(ReadLine());

				end = cursor.Mark();
			}

			// Determine the indentation level if needed.

			if (currentIndent == 0)
			{
				currentIndent = Math.Max(maxIndent, Math.Max(indent + 1, 1));
			}

			return currentIndent;
		}

		/// <summary>
		/// Produce the SCALAR(...,single-quoted) or SCALAR(...,double-quoted) tokens.
		/// </summary>

		private void FetchFlowScalar(bool isSingleQuoted)
		{
			// A plain scalar could be a simple key.

			SaveSimpleKey();

			// A simple key cannot follow a flow scalar.

			simpleKeyAllowed = false;

			// Create the SCALAR token and append it to the queue.

			tokens.Enqueue(ScanFlowScalar(isSingleQuoted));
		}

		/// <summary>
		/// Scan a quoted scalar.
		/// </summary>

		private Token ScanFlowScalar(bool isSingleQuoted)
		{
			// Eat the left quote.

			Mark start = cursor.Mark();

			Skip();

			// Consume the content of the quoted scalar.

			StringBuilder value = new StringBuilder();
			StringBuilder whitespaces = new StringBuilder();
			StringBuilder leadingBreak = new StringBuilder();
			StringBuilder trailingBreaks = new StringBuilder();
			for (; ;)
			{
				// Check that there are no document indicators at the beginning of the line.

				if (IsDocumentIndicator())
				{
					throw new SyntaxErrorException(start, cursor.Mark(), "While scanning a quoted scalar, find unexpected document indicator.");
				}

				// Check for EOF.

				if (analyzer.IsZero())
				{
					throw new SyntaxErrorException(start, cursor.Mark(), "While scanning a quoted scalar, find unexpected end of stream.");
				}

				// Consume non-blank characters.

				bool hasLeadingBlanks = false;

				while (!analyzer.IsWhiteBreakOrZero())
				{
					// Check for an escaped single quote.

					if (isSingleQuoted && analyzer.Check('\'', 0) && analyzer.Check('\'', 1))
					{
						value.Append('\'');
						Skip();
						Skip();
					}

					// Check for the right quote.

					else if (analyzer.Check(isSingleQuoted ? '\'' : '"'))
					{
						break;
					}

					// Check for an escaped line break.

					else if (!isSingleQuoted && analyzer.Check('\\') && analyzer.IsBreak(1))
					{
						Skip();
						SkipLine();
						hasLeadingBlanks = true;
						break;
					}

					// Check for an escape sequence.

					else if (!isSingleQuoted && analyzer.Check('\\'))
					{
						int codeLength = 0;

						// Check the escape character.

						char escapeCharacter = analyzer.Peek(1);
						switch (escapeCharacter)
						{
							case 'x':
								codeLength = 2;
								break;

							case 'u':
								codeLength = 4;
								break;

							case 'U':
								codeLength = 8;
								break;

							default:
								char unescapedCharacter;
								if (simpleEscapeCodes.TryGetValue(escapeCharacter, out unescapedCharacter))
								{
									value.Append(unescapedCharacter);
								}
								else
								{
									throw new SyntaxErrorException(start, cursor.Mark(), "While parsing a quoted scalar, find unknown escape character.");
								}
								break;
						}

						Skip();
						Skip();

						// Consume an arbitrary escape code.

						if (codeLength > 0)
						{
							uint character = 0;

							// Scan the character value.

							for (int k = 0; k < codeLength; ++k)
							{
								if (!analyzer.IsHex(k))
								{
									throw new SyntaxErrorException(start, cursor.Mark(), "While parsing a quoted scalar, did not find expected hexdecimal number.");
								}
								character = (uint)((character << 4) + analyzer.AsHex(k));
							}

							// Check the value and write the character.

							if ((character >= 0xD800 && character <= 0xDFFF) || character > 0x10FFFF)
							{
								throw new SyntaxErrorException(start, cursor.Mark(), "While parsing a quoted scalar, find invalid Unicode character escape code.");
							}

							value.Append((char)character);

							// Advance the pointer.

							for (int k = 0; k < codeLength; ++k)
							{
								Skip();
							}
						}
					}
					else
					{
						// It is a non-escaped non-blank character.

						value.Append(ReadCurrentCharacter());
					}
				}

				// Check if we are at the end of the scalar.

				if (analyzer.Check(isSingleQuoted ? '\'' : '"'))
					break;

				// Consume blank characters.

				while (analyzer.IsWhite() || analyzer.IsBreak())
				{
					if (analyzer.IsWhite())
					{
						// Consume a space or a tab character.

						if (!hasLeadingBlanks)
						{
							whitespaces.Append(ReadCurrentCharacter());
						}
						else
						{
							Skip();
						}
					}
					else
					{
						// Check if it is a first line break.

						if (!hasLeadingBlanks)
						{
							whitespaces.Length = 0;
							leadingBreak.Append(ReadLine());
							hasLeadingBlanks = true;
						}
						else
						{
							trailingBreaks.Append(ReadLine());
						}
					}
				}

				// Join the whitespaces or fold line breaks.

				if (hasLeadingBlanks)
				{
					// Do we need to fold line breaks?

					if (StartsWith(leadingBreak, '\n'))
					{
						if (trailingBreaks.Length == 0)
						{
							value.Append(' ');
						}
						else
						{
							value.Append(trailingBreaks.ToString());
						}
					}
					else
					{
						value.Append(leadingBreak.ToString());
						value.Append(trailingBreaks.ToString());
					}
					leadingBreak.Length = 0;
					trailingBreaks.Length = 0;
				}
				else
				{
					value.Append(whitespaces.ToString());
					whitespaces.Length = 0;
				}
			}

			// Eat the right quote.

			Skip();

			return new Scalar(value.ToString(), isSingleQuoted ? ScalarStyle.SingleQuoted : ScalarStyle.DoubleQuoted);
		}

		/// <summary>
		/// Produce the SCALAR(...,plain) token.
		/// </summary>

		private void FetchPlainScalar()
		{
			// A plain scalar could be a simple key.

			SaveSimpleKey();

			// A simple key cannot follow a flow scalar.

			simpleKeyAllowed = false;

			// Create the SCALAR token and append it to the queue.

			tokens.Enqueue(ScanPlainScalar());
		}

		/// <summary>
		/// Scan a plain scalar.
		/// </summary>

		private Token ScanPlainScalar()
		{
			StringBuilder value = new StringBuilder();
			StringBuilder whitespaces = new StringBuilder();
			StringBuilder leadingBreak = new StringBuilder();
			StringBuilder trailingBreaks = new StringBuilder();

			bool hasLeadingBlanks = false;
			int currentIndent = indent + 1;

			Mark start = cursor.Mark();
			Mark end = start;

			// Consume the content of the plain scalar.

			for (; ;)
			{
				// Check for a document indicator.

				if (IsDocumentIndicator())
				{
					break;
				}

				// Check for a comment.

				if (analyzer.Check('#'))
				{
					break;
				}

				// Consume non-blank characters.
				while (!analyzer.IsWhiteBreakOrZero())
				{
					// Check for 'x:x' in the flow context. TODO: Fix the test "spec-08-13".

					if (flowLevel > 0 && analyzer.Check(':') && !analyzer.IsWhiteBreakOrZero(1))
					{
						throw new SyntaxErrorException(start, cursor.Mark(), "While scanning a plain scalar, find unexpected ':'.");
					}

					// Check for indicators that may end a plain scalar.

					if ((analyzer.Check(':') && analyzer.IsWhiteBreakOrZero(1)) || (flowLevel > 0 && analyzer.Check(",:?[]{}")))
					{
						break;
					}

					// Check if we need to join whitespaces and breaks.

					if (hasLeadingBlanks || whitespaces.Length > 0)
					{
						if (hasLeadingBlanks)
						{
							// Do we need to fold line breaks?

							if (StartsWith(leadingBreak, '\n'))
							{
								if (trailingBreaks.Length == 0)
								{
									value.Append(' ');
								}
								else
								{
									value.Append(trailingBreaks);
								}
							}
							else
							{
								value.Append(leadingBreak);
								value.Append(trailingBreaks);
							}

							leadingBreak.Length = 0;
							trailingBreaks.Length = 0;

							hasLeadingBlanks = false;
						}
						else
						{
							value.Append(whitespaces);
							whitespaces.Length = 0;
						}
					}

					// Copy the character.

					value.Append(ReadCurrentCharacter());

					end = cursor.Mark();
				}

				// Is it the end?

				if (!(analyzer.IsWhite() || analyzer.IsBreak()))
				{
					break;
				}

				// Consume blank characters.

				while (analyzer.IsWhite() || analyzer.IsBreak())
				{
					if (analyzer.IsWhite())
					{
						// Check for tab character that abuse intendation.

						if (hasLeadingBlanks && cursor.Column < currentIndent && analyzer.IsTab())
						{
							throw new SyntaxErrorException(start, cursor.Mark(), "While scanning a plain scalar, find a tab character that violate intendation.");
						}

						// Consume a space or a tab character.

						if (!hasLeadingBlanks)
						{
							whitespaces.Append(ReadCurrentCharacter());
						}
						else
						{
							Skip();
						}
					}
					else
					{
						// Check if it is a first line break.

						if (!hasLeadingBlanks)
						{
							whitespaces.Length = 0;
							leadingBreak.Append(ReadLine());
							hasLeadingBlanks = true;
						}
						else
						{
							trailingBreaks.Append(ReadLine());
						}
					}
				}

				// Check intendation level.

				if (flowLevel == 0 && cursor.Column < currentIndent)
				{
					break;
				}
			}

			// Note that we change the 'simple_key_allowed' flag.

			if (hasLeadingBlanks)
			{
				simpleKeyAllowed = true;
			}

			// Create a token.

			return new Scalar(value.ToString(), ScalarStyle.Plain, start, end);
		}


		/// <summary>
		/// Remove a potential simple key at the current flow level.
		/// </summary>

		private void RemoveSimpleKey()
		{
			SimpleKey key = simpleKeys.Peek();

			if (key.IsPossible && key.IsRequired)
			{
				// If the key is required, it is an error.

				throw new SyntaxErrorException(key.Mark, key.Mark, "While scanning a simple key, could not find expected ':'.");
			}

			// Remove the key from the stack.

			key.IsPossible = false;
		}

		/// <summary>
		/// Scan the directive name.
		///
		/// Scope:
		///      %YAML   1.1     # a comment \n
		///       ^^^^
		///      %TAG    !yaml!  tag:yaml.org,2002:  \n
		///       ^^^
		/// </summary>
		private string ScanDirectiveName(Mark start)
		{
			StringBuilder name = new StringBuilder();

			// Consume the directive name.

			while (analyzer.IsAlphaNumericDashOrUnderscore())
			{
				name.Append(ReadCurrentCharacter());
			}

			// Check if the name is empty.

			if (name.Length == 0)
			{
				throw new SyntaxErrorException(start, cursor.Mark(), "While scanning a directive, could not find expected directive name.");
			}

			// Check for an blank character after the name.

			if (!analyzer.IsWhiteBreakOrZero())
			{
				throw new SyntaxErrorException(start, cursor.Mark(), "While scanning a directive, find unexpected non-alphabetical character.");
			}

			return name.ToString();
		}

		private void SkipWhitespaces()
		{
			// Eat whitespaces.

			while (analyzer.IsWhite())
			{
				Skip();
			}
		}

		/// <summary>
		/// Scan the value of VERSION-DIRECTIVE.
		///
		/// Scope:
		///      %YAML   1.1     # a comment \n
		///           ^^^^^^
		/// </summary>
		private Token ScanVersionDirectiveValue(Mark start)
		{
			SkipWhitespaces();

			// Consume the major version number.

			int major = ScanVersionDirectiveNumber(start);

			// Eat '.'.

			if (!analyzer.Check('.'))
			{
				throw new SyntaxErrorException(start, cursor.Mark(), "While scanning a %YAML directive, did not find expected digit or '.' character.");
			}

			Skip();

			// Consume the minor version number.

			int minor = ScanVersionDirectiveNumber(start);

			return new VersionDirective(new Version(major, minor), start, start);
		}

		/// <summary>
		/// Scan the value of a TAG-DIRECTIVE token.
		///
		/// Scope:
		///      %TAG    !yaml!  tag:yaml.org,2002:  \n
		///          ^^^^^^^^^^^^^^^^^^^^^^^^^^^^^^
		/// </summary>
		private Token ScanTagDirectiveValue(Mark start)
		{
			SkipWhitespaces();

			// Scan a handle.

			string handle = ScanTagHandle(true, start);

			// Expect a whitespace.

			if (!analyzer.IsWhite())
			{
				throw new SyntaxErrorException(start, cursor.Mark(), "While scanning a %TAG directive, did not find expected whitespace.");
			}

			SkipWhitespaces();

			// Scan a prefix.

			string prefix = ScanTagUri(null, start);

			// Expect a whitespace or line break.

			if (!analyzer.IsWhiteBreakOrZero())
			{
				throw new SyntaxErrorException(start, cursor.Mark(), "While scanning a %TAG directive, did not find expected whitespace or line break.");
			}

			return new TagDirective(handle, prefix, start, start);
		}

		/// <summary>
		/// Scan a tag.
		/// </summary>

		private string ScanTagUri(string head, Mark start)
		{
			StringBuilder tag = new StringBuilder();
			if (head != null && head.Length > 1)
			{
				tag.Append(head.Substring(1));
			}

			// Scan the tag.

			// The set of characters that may appear in URI is as follows:

			//      '0'-'9', 'A'-'Z', 'a'-'z', '_', '-', ';', '/', '?', ':', '@', '&',
			//      '=', '+', '$', ',', '.', '!', '~', '*', '\'', '(', ')', '[', ']',
			//      '%'.


			while (analyzer.IsAlphaNumericDashOrUnderscore() || analyzer.Check(";/?:@&=+$,.!~*'()[]%"))
			{
				// Check if it is a URI-escape sequence.

				if (analyzer.Check('%'))
				{
					tag.Append(ScanUriEscapes(start));
				}
				else
				{
					tag.Append(ReadCurrentCharacter());
				}
			}

			// Check if the tag is non-empty.

			if (tag.Length == 0)
			{
				throw new SyntaxErrorException(start, cursor.Mark(), "While parsing a tag, did not find expected tag URI.");
			}

			return tag.ToString();
		}

		/// <summary>
		/// Decode an URI-escape sequence corresponding to a single UTF-8 character.
		/// </summary>

		private char ScanUriEscapes(Mark start)
		{
			// Decode the required number of characters.

			List<byte> charBytes = new List<byte>();
			int width = 0;
			do
			{
				// Check for a URI-escaped octet.

				if (!(analyzer.Check('%') && analyzer.IsHex(1) && analyzer.IsHex(2)))
				{
					throw new SyntaxErrorException(start, cursor.Mark(), "While parsing a tag, did not find URI escaped octet.");
				}

				// Get the octet.

				int octet = (analyzer.AsHex(1) << 4) + analyzer.AsHex(2);

				// If it is the leading octet, determine the length of the UTF-8 sequence.

				if (width == 0)
				{
					width = (octet & 0x80) == 0x00 ? 1 :
							(octet & 0xE0) == 0xC0 ? 2 :
							(octet & 0xF0) == 0xE0 ? 3 :
							(octet & 0xF8) == 0xF0 ? 4 : 0;

					if (width == 0)
					{
						throw new SyntaxErrorException(start, cursor.Mark(), "While parsing a tag, find an incorrect leading UTF-8 octet.");
					}
				}
				else
				{
					// Check if the trailing octet is correct.

					if ((octet & 0xC0) != 0x80)
					{
						throw new SyntaxErrorException(start, cursor.Mark(), "While parsing a tag, find an incorrect trailing UTF-8 octet.");
					}
				}

				// Copy the octet and move the pointers.

				charBytes.Add((byte)octet);

				Skip();
				Skip();
				Skip();
			}
			while (--width > 0);

			char[] characters = Encoding.UTF8.GetChars(charBytes.ToArray());

			if (characters.Length != 1)
			{
				throw new SyntaxErrorException(start, cursor.Mark(), "While parsing a tag, find an incorrect UTF-8 sequence.");
			}

			return characters[0];
		}

		/// <summary>
		/// Scan a tag handle.
		/// </summary>

		private string ScanTagHandle(bool isDirective, Mark start)
		{

			// Check the initial '!' character.

			if (!analyzer.Check('!'))
			{
				throw new SyntaxErrorException(start, cursor.Mark(), "While scanning a tag, did not find expected '!'.");
			}

			// Copy the '!' character.

			StringBuilder tagHandle = new StringBuilder();
			tagHandle.Append(ReadCurrentCharacter());

			// Copy all subsequent alphabetical and numerical characters.

			while (analyzer.IsAlphaNumericDashOrUnderscore())
			{
				tagHandle.Append(ReadCurrentCharacter());
			}

			// Check if the trailing character is '!' and copy it.

			if (analyzer.Check('!'))
			{
				tagHandle.Append(ReadCurrentCharacter());
			}
			else
			{

				// It's either the '!' tag or not really a tag handle.  If it's a %TAG
				// directive, it's an error.  If it's a tag token, it must be a part of
				// URI.


				if (isDirective && (tagHandle.Length != 1 || tagHandle[0] != '!'))
				{
					throw new SyntaxErrorException(start, cursor.Mark(), "While parsing a tag directive, did not find expected '!'.");
				}
			}

			return tagHandle.ToString();
		}

		/// <summary>
		/// Scan the version number of VERSION-DIRECTIVE.
		///
		/// Scope:
		///      %YAML   1.1     # a comment \n
		///              ^
		///      %YAML   1.1     # a comment \n
		///                ^
		/// </summary>
		private int ScanVersionDirectiveNumber(Mark start)
		{
			int value = 0;
			int length = 0;

			// Repeat while the next character is digit.

			while (analyzer.IsDigit())
			{
				// Check if the number is too long.

				if (++length > MaxVersionNumberLength)
				{
					throw new SyntaxErrorException(start, cursor.Mark(), "While scanning a %YAML directive, find extremely long version number.");
				}

				value = value * 10 + analyzer.AsDigit();

				Skip();
			}

			// Check if the number was present.

			if (length == 0)
			{
				throw new SyntaxErrorException(start, cursor.Mark(), "While scanning a %YAML directive, did not find expected version number.");
			}

			return value;
		}

		/// <summary>
		/// Check if a simple key may start at the current position and add it if
		/// needed.
		/// </summary>

		private void SaveSimpleKey()
		{

			// A simple key is required at the current position if the scanner is in
			// the block context and the current column coincides with the indentation
			// level.


			bool isRequired = (flowLevel == 0 && indent == cursor.Column);


			// A simple key is required only when it is the first token in the current
			// line.  Therefore it is always allowed.  But we add a check anyway.


			Debug.Assert(simpleKeyAllowed || !isRequired, "Can't require a simple key and disallow it at the same time.");    // Impossible.


			// If the current position may start a simple key, save it.


			if (simpleKeyAllowed)
			{
<<<<<<< HEAD
				SimpleKey key = new SimpleKey(true, isRequired, tokensParsed + tokens.Count, cursor.Mark());
=======
				var key = new SimpleKey(true, isRequired, tokensParsed + tokens.Count, mark);
>>>>>>> beffbbdd

				RemoveSimpleKey();

				simpleKeys.Pop();
				simpleKeys.Push(key);
			}
		}
	}
}
<|MERGE_RESOLUTION|>--- conflicted
+++ resolved
@@ -1,2353 +1,2345 @@
-//  This file is part of YamlDotNet - A .NET library for YAML.
-//  Copyright (c) 2008, 2009, 2010, 2011, 2012, 2013 Antoine Aubry
-	
-//  Permission is hereby granted, free of charge, to any person obtaining a copy of
-//  this software and associated documentation files (the "Software"), to deal in
-//  the Software without restriction, including without limitation the rights to
-//  use, copy, modify, merge, publish, distribute, sublicense, and/or sell copies
-//  of the Software, and to permit persons to whom the Software is furnished to do
-//  so, subject to the following conditions:
-	
-//  The above copyright notice and this permission notice shall be included in all
-//  copies or substantial portions of the Software.
-	
-//  THE SOFTWARE IS PROVIDED "AS IS", WITHOUT WARRANTY OF ANY KIND, EXPRESS OR
-//  IMPLIED, INCLUDING BUT NOT LIMITED TO THE WARRANTIES OF MERCHANTABILITY,
-//  FITNESS FOR A PARTICULAR PURPOSE AND NONINFRINGEMENT. IN NO EVENT SHALL THE
-//  AUTHORS OR COPYRIGHT HOLDERS BE LIABLE FOR ANY CLAIM, DAMAGES OR OTHER
-//  LIABILITY, WHETHER IN AN ACTION OF CONTRACT, TORT OR OTHERWISE, ARISING FROM,
-//  OUT OF OR IN CONNECTION WITH THE SOFTWARE OR THE USE OR OTHER DEALINGS IN THE
-//  SOFTWARE.
-
-using System;
-using System.Collections.Generic;
-using System.Diagnostics;
-using System.IO;
-using System.Text;
-using YamlDotNet.Core.Tokens;
-
-namespace YamlDotNet.Core
-{
-	/// <summary>
-	/// Converts a sequence of characters into a sequence of YAML tokens.
-	/// </summary>
-	public class Scanner
-	{
-		private const int MaxVersionNumberLength = 9;
-
-		private readonly Stack<int> indents = new Stack<int>();
-		private readonly InsertionQueue<Token> tokens = new InsertionQueue<Token>();
-		private readonly Stack<SimpleKey> simpleKeys = new Stack<SimpleKey>();
-		private Cursor cursor;
-		private bool streamStartProduced;
-		private bool streamEndProduced;
-		private int indent = -1;
-		private bool simpleKeyAllowed;
-
-		/// <summary>
-		/// Gets the current position inside the input stream.
-		/// </summary>
-		/// <value>The current position.</value>
-		public Mark CurrentPosition
-		{
-			get
-			{
-				return cursor.Mark();
-			}
-		}
-
-		private int flowLevel;
-		private int tokensParsed;
-
-		private const int MaxBufferLength = 8;
-		private readonly CharacterAnalyzer<LookAheadBuffer> analyzer;
-		private bool tokenAvailable;
-
-		private static readonly IDictionary<char, char> simpleEscapeCodes = InitializeSimpleEscapeCodes();
-
-		private static IDictionary<char, char> InitializeSimpleEscapeCodes()
-		{
-			IDictionary<char, char> codes = new SortedDictionary<char, char>();
-			codes.Add('0', '\0');
-			codes.Add('a', '\x07');
-			codes.Add('b', '\x08');
-			codes.Add('t', '\x09');
-			codes.Add('\t', '\x09');
-			codes.Add('n', '\x0A');
-			codes.Add('v', '\x0B');
-			codes.Add('f', '\x0C');
-			codes.Add('r', '\x0D');
-			codes.Add('e', '\x1B');
-			codes.Add(' ', '\x20');
-			codes.Add('"', '"');
-			codes.Add('\'', '\'');
-			codes.Add('\\', '\\');
-			codes.Add('N', '\x85');
-			codes.Add('_', '\xA0');
-			codes.Add('L', '\x2028');
-			codes.Add('P', '\x2029');
-			return codes;
-		}
-
-		private char ReadCurrentCharacter()
-		{
-			char currentCharacter = analyzer.Peek(0);
-			Skip();
-			return currentCharacter;
-		}
-
-		private char ReadLine()
-		{
-			if (analyzer.Check("\r\n\x85")) // CR LF -> LF  --- CR|LF|NEL -> LF
-			{
-				SkipLine();
-				return '\n';
-			}
-
-			char nextChar = analyzer.Peek(0); // LS|PS -> LS|PS
-			SkipLine();
-			return nextChar;
-		}
-
-		/// <summary>
-		/// Initializes a new instance of the <see cref="Scanner"/> class.
-		/// </summary>
-		/// <param name="input">The input.</param>
-		public Scanner(TextReader input)
-		{
-			analyzer = new CharacterAnalyzer<LookAheadBuffer>(new LookAheadBuffer(input, MaxBufferLength));
-			cursor = new Cursor();
-		}
-
-		private Token current;
-
-		/// <summary>
-		/// Gets the current token.
-		/// </summary>
-		public Token Current
-		{
-			get
-			{
-				return current;
-			}
-		}
-
-		/// <summary>
-		/// Moves to the next token.
-		/// </summary>
-		/// <returns></returns>
-		public bool MoveNext()
-		{
-			if (current != null)
-			{
-				ConsumeCurrent();
-			}
-
-			return InternalMoveNext();
-		}
-
-		internal bool InternalMoveNext()
-		{
-			if (!tokenAvailable && !streamEndProduced)
-			{
-				FetchMoreTokens();
-			}
-			if (tokens.Count > 0)
-			{
-				current = tokens.Dequeue();
-				tokenAvailable = false;
-				return true;
-			}
-			else
-			{
-				current = null;
-				return false;
-			}
-		}
-
-		/// <summary>
-		/// Consumes the current token and increments the parsed token count
-		/// </summary>
-		internal void ConsumeCurrent()
-		{
-			++tokensParsed;
-			tokenAvailable = false;
-			current = null;
-		}
-
-		private void FetchMoreTokens()
-		{
-			// While we need more tokens to fetch, do it.
-
-			while (true)
-			{
-				// Check if we really need to fetch more tokens.
-
-				bool needsMoreTokens = false;
-
-				if (tokens.Count == 0)
-				{
-					// Queue is empty.
-
-					needsMoreTokens = true;
-				}
-				else
-				{
-					// Check if any potential simple key may occupy the head position.
-
-					StaleSimpleKeys();
-
-					foreach(var simpleKey in simpleKeys)
-					{
-						if (simpleKey.IsPossible && simpleKey.TokenNumber == tokensParsed)
-						{
-							needsMoreTokens = true;
-							break;
-						}
-					}
-				}
-
-				// We are finished.
-				if (!needsMoreTokens)
-				{
-					break;
-				}
-
-				// Fetch the next token.
-
-				FetchNextToken();
-			}
-			tokenAvailable = true;
-		}
-
-		private static bool StartsWith(StringBuilder what, char start)
-		{
-			return what.Length > 0 && what[0] == start;
-		}
-
-		/// <summary>
-		/// Check the list of potential simple keys and remove the positions that
-		/// cannot contain simple keys anymore.
-		/// </summary>
-
-		private void StaleSimpleKeys()
-		{
-			// Check for a potential simple key for each flow level.
-
-			foreach(var key in simpleKeys)
-			{
-
-				// The specification requires that a simple key
-
-				//  - is limited to a single line,
-				//  - is shorter than 1024 characters.
-
-
-				if (key.IsPossible && (key.Mark.Line < cursor.Line || key.Mark.Index + 1024 < cursor.Index))
-				{
-
-					// Check if the potential simple key to be removed is required.
-
-					if (key.IsRequired)
-					{
-						var mark = cursor.Mark();
-						throw new SyntaxErrorException(mark, mark, "While scanning a simple key, could not find expected ':'.");
-					}
-
-					key.IsPossible = false;
-				}
-			}
-		}
-
-		private void FetchNextToken()
-		{
-			// Check if we just started scanning.  Fetch STREAM-START then.
-
-			if (!streamStartProduced)
-			{
-				FetchStreamStart();
-				return;
-			}
-
-			// Eat whitespaces and comments until we reach the next token.
-
-			ScanToNextToken();
-
-			// Remove obsolete potential simple keys.
-
-			StaleSimpleKeys();
-
-			// Check the indentation level against the current column.
-
-			UnrollIndent(cursor.Column);
-
-
-			// Ensure that the buffer contains at least 4 characters.  4 is the length
-			// of the longest indicators ('--- ' and '... ').
-
-
-			analyzer.Buffer.Cache(4);
-
-			// Is it the end of the stream?
-
-			if (analyzer.Buffer.EndOfInput)
-			{
-				FetchStreamEnd();
-				return;
-			}
-
-			// Is it a directive?
-
-			if (cursor.Column == 0 && analyzer.Check('%'))
-			{
-				FetchDirective();
-				return;
-			}
-
-			// Is it the document start indicator?
-
-			bool isDocumentStart =
-				cursor.Column == 0 &&
-				analyzer.Check('-', 0) &&
-				analyzer.Check('-', 1) &&
-				analyzer.Check('-', 2) &&
-				analyzer.IsWhiteBreakOrZero(3);
-
-			if (isDocumentStart)
-			{
-				FetchDocumentIndicator(true);
-				return;
-			}
-
-			// Is it the document end indicator?
-
-			bool isDocumentEnd =
-				cursor.Column == 0 &&
-				analyzer.Check('.', 0) &&
-				analyzer.Check('.', 1) &&
-				analyzer.Check('.', 2) &&
-				analyzer.IsWhiteBreakOrZero(3);
-
-			if (isDocumentEnd)
-			{
-				FetchDocumentIndicator(false);
-				return;
-			}
-
-			// Is it the flow sequence start indicator?
-
-			if (analyzer.Check('['))
-			{
-				FetchFlowCollectionStart(true);
-				return;
-			}
-
-			// Is it the flow mapping start indicator?
-
-			if (analyzer.Check('{'))
-			{
-				FetchFlowCollectionStart(false);
-				return;
-			}
-
-			// Is it the flow sequence end indicator?
-
-			if (analyzer.Check(']'))
-			{
-				FetchFlowCollectionEnd(true);
-				return;
-			}
-
-			// Is it the flow mapping end indicator?
-
-			if (analyzer.Check('}'))
-			{
-				FetchFlowCollectionEnd(false);
-				return;
-			}
-
-			// Is it the flow entry indicator?
-
-			if (analyzer.Check(','))
-			{
-				FetchFlowEntry();
-				return;
-			}
-
-			// Is it the block entry indicator?
-
-			if (analyzer.Check('-') && analyzer.IsWhiteBreakOrZero(1))
-			{
-				FetchBlockEntry();
-				return;
-			}
-
-			// Is it the key indicator?
-
-			if (analyzer.Check('?') && (flowLevel > 0 || analyzer.IsWhiteBreakOrZero(1)))
-			{
-				FetchKey();
-				return;
-			}
-
-			// Is it the value indicator?
-
-			if (analyzer.Check(':') && (flowLevel > 0 || analyzer.IsWhiteBreakOrZero(1)))
-			{
-				FetchValue();
-				return;
-			}
-
-			// Is it an alias?
-
-			if (analyzer.Check('*'))
-			{
-				FetchAnchor(true);
-				return;
-			}
-
-			// Is it an anchor?
-
-			if (analyzer.Check('&'))
-			{
-				FetchAnchor(false);
-				return;
-			}
-
-			// Is it a tag?
-
-			if (analyzer.Check('!'))
-			{
-				FetchTag();
-				return;
-			}
-
-			// Is it a literal scalar?
-
-			if (analyzer.Check('|') && flowLevel == 0)
-			{
-				FetchBlockScalar(true);
-				return;
-			}
-
-			// Is it a folded scalar?
-
-			if (analyzer.Check('>') && flowLevel == 0)
-			{
-				FetchBlockScalar(false);
-				return;
-			}
-
-			// Is it a single-quoted scalar?
-
-			if (analyzer.Check('\''))
-			{
-				FetchFlowScalar(true);
-				return;
-			}
-
-			// Is it a double-quoted scalar?
-
-			if (analyzer.Check('"'))
-			{
-				FetchFlowScalar(false);
-				return;
-			}
-
-
-			// Is it a plain scalar?
-
-			// A plain scalar may start with any non-blank characters except
-
-			//      '-', '?', ':', ',', '[', ']', '{', '}',
-			//      '#', '&', '*', '!', '|', '>', '\'', '\"',
-			//      '%', '@', '`'.
-
-			// In the block context (and, for the '-' indicator, in the flow context
-			// too), it may also start with the characters
-
-			//      '-', '?', ':'
-
-			// if it is followed by a non-space character.
-
-			// The last rule is more restrictive than the specification requires.
-
-
-			bool isInvalidPlainScalarCharacter = analyzer.IsWhiteBreakOrZero() || analyzer.Check("-?:,[]{}#&*!|>'\"%@`");
-
-			bool isPlainScalar =
-				!isInvalidPlainScalarCharacter ||
-				(analyzer.Check('-') && !analyzer.IsWhite(1)) ||
-				(flowLevel == 0 && (analyzer.Check("?:")) && !analyzer.IsWhiteBreakOrZero(1));
-
-			if (isPlainScalar)
-			{
-				FetchPlainScalar();
-				return;
-			}
-
-			// If we don't determine the token type so far, it is an error.
-			var mark = cursor.Mark();
-			throw new SyntaxErrorException(mark, mark, "While scanning for the next token, find character that cannot start any token.");
-		}
-
-		private bool CheckWhiteSpace()
-		{
-			return analyzer.Check(' ') || ((flowLevel > 0 || !simpleKeyAllowed) && analyzer.Check('\t'));
-		}
-
-		private bool IsDocumentIndicator()
-		{
-<<<<<<< HEAD
-			if (cursor.Column == 0 && analyzer.IsBlankOrBreakOrZero(3))
-=======
-			if (mark.Column == 0 && analyzer.IsWhiteBreakOrZero(3))
->>>>>>> beffbbdd
-			{
-				bool isDocumentStart = analyzer.Check('-', 0) && analyzer.Check('-', 1) && analyzer.Check('-', 2);
-				bool isDocumentEnd = analyzer.Check('.', 0) && analyzer.Check('.', 1) && analyzer.Check('.', 2);
-
-				return isDocumentStart || isDocumentEnd;
-			}
-			else
-			{
-				return false;
-			}
-		}
-
-		private void Skip()
-		{
-			cursor.Skip();
-			analyzer.Buffer.Skip(1);
-		}
-
-		private void SkipLine()
-		{
-			if (analyzer.IsCrLf())
-			{
-				cursor.SkipLineByOffset(2);
-				analyzer.Buffer.Skip(2);
-			}
-			else if (analyzer.IsBreak())
-			{
-				cursor.SkipLineByOffset(1);
-				analyzer.Buffer.Skip(1);
-			}
-			else if (!analyzer.IsZero())
-			{
-				throw new InvalidOperationException("Not at a break.");
-			}
-		}
-
-		private void ScanToNextToken()
-		{
-			// Until the next token is not find.
-
-			for (; ;)
-			{
-
-				// Eat whitespaces.
-
-				// Tabs are allowed:
-
-				//  - in the flow context;
-				//  - in the block context, but not at the beginning of the line or
-				//  after '-', '?', or ':' (complex value).
-
-
-				while (CheckWhiteSpace())
-				{
-					Skip();
-				}
-
-				// Eat a comment until a line break.
-
-				if (analyzer.Check('#'))
-				{
-					while (!analyzer.IsBreakOrZero())
-					{
-						Skip();
-					}
-				}
-
-				// If it is a line break, eat it.
-
-				if (analyzer.IsBreak())
-				{
-					SkipLine();
-
-					// In the block context, a new line may start a simple key.
-
-					if (flowLevel == 0)
-					{
-						simpleKeyAllowed = true;
-					}
-				}
-				else
-				{
-					// We have find a token.
-
-					break;
-				}
-			}
-		}
-
-		private void FetchStreamStart()
-		{
-			// Initialize the simple key stack.
-
-			simpleKeys.Push(new SimpleKey());
-
-			// A simple key is allowed at the beginning of the stream.
-
-			simpleKeyAllowed = true;
-
-			// We have started.
-
-			streamStartProduced = true;
-
-			// Create the STREAM-START token and append it to the queue.
-
-			var mark = cursor.Mark();
-			tokens.Enqueue(new StreamStart(mark, mark));
-		}
-
-		/// <summary>
-		/// Pop indentation levels from the indents stack until the current level
-		/// becomes less or equal to the column.  For each intendation level, append
-		/// the BLOCK-END token.
-		/// </summary>
-
-		private void UnrollIndent(int column)
-		{
-			// In the flow context, do nothing.
-
-			if (flowLevel != 0)
-			{
-				return;
-			}
-
-			// Loop through the intendation levels in the stack.
-
-			while (indent > column)
-			{
-				// Create a token and append it to the queue.
-
-				var mark = cursor.Mark();
-				tokens.Enqueue(new BlockEnd(mark, mark));
-
-				// Pop the indentation level.
-
-				indent = indents.Pop();
-			}
-		}
-
-		/// <summary>
-		/// Produce the STREAM-END token and shut down the scanner.
-		/// </summary>
-		private void FetchStreamEnd()
-		{
-			cursor.ForceSkipLineAfterNonBreak();
-
-			// Reset the indentation level.
-
-			UnrollIndent(-1);
-
-			// Reset simple keys.
-
-			RemoveSimpleKey();
-
-			simpleKeyAllowed = false;
-
-			// Create the STREAM-END token and append it to the queue.
-
-			streamEndProduced = true;
-			var mark = cursor.Mark();
-			tokens.Enqueue(new StreamEnd(mark, mark));
-		}
-
-		private void FetchDirective()
-		{
-			// Reset the indentation level.
-
-			UnrollIndent(-1);
-
-			// Reset simple keys.
-
-			RemoveSimpleKey();
-
-			simpleKeyAllowed = false;
-
-			// Create the YAML-DIRECTIVE or TAG-DIRECTIVE token.
-
-			Token token = ScanDirective();
-
-			// Append the token to the queue.
-
-			tokens.Enqueue(token);
-		}
-
-		/// <summary>
-		/// Scan a YAML-DIRECTIVE or TAG-DIRECTIVE token.
-		///
-		/// Scope:
-		///      %YAML    1.1    # a comment \n
-		///      ^^^^^^^^^^^^^^^^^^^^^^^^^^^^^^
-		///      %TAG    !yaml!  tag:yaml.org,2002:  \n
-		///      ^^^^^^^^^^^^^^^^^^^^^^^^^^^^^^^^^^^^^^
-		/// </summary>
-		private Token ScanDirective()
-		{
-			// Eat '%'.
-
-			Mark start = cursor.Mark();
-
-			Skip();
-
-			// Scan the directive name.
-
-			string name = ScanDirectiveName(start);
-
-			// Is it a YAML directive?
-
-			Token directive;
-			switch (name)
-			{
-				case "YAML":
-					directive = ScanVersionDirectiveValue(start);
-					break;
-
-				case "TAG":
-					directive = ScanTagDirectiveValue(start);
-					break;
-
-				default:
-					throw new SyntaxErrorException(start, cursor.Mark(), "While scanning a directive, find uknown directive name.");
-			}
-
-			// Eat the rest of the line including any comments.
-
-			while (analyzer.IsWhite())
-			{
-				Skip();
-			}
-
-			if (analyzer.Check('#'))
-			{
-				while (!analyzer.IsBreakOrZero())
-				{
-					Skip();
-				}
-			}
-
-			// Check if we are at the end of the line.
-
-			if (!analyzer.IsBreakOrZero())
-			{
-				throw new SyntaxErrorException(start, cursor.Mark(), "While scanning a directive, did not find expected comment or line break.");
-			}
-
-			// Eat a line break.
-
-			if (analyzer.IsBreak())
-			{
-				SkipLine();
-			}
-
-			return directive;
-		}
-
-		/// <summary>
-		/// Produce the DOCUMENT-START or DOCUMENT-END token.
-		/// </summary>
-
-		private void FetchDocumentIndicator(bool isStartToken)
-		{
-			// Reset the indentation level.
-
-			UnrollIndent(-1);
-
-			// Reset simple keys.
-
-			RemoveSimpleKey();
-
-			simpleKeyAllowed = false;
-
-			// Consume the token.
-
-			Mark start = cursor.Mark();
-
-			Skip();
-			Skip();
-			Skip();
-
-			Token token = isStartToken ? (Token)new DocumentStart(start, cursor.Mark()) : new DocumentEnd(start, start);
-			tokens.Enqueue(token);
-		}
-
-		/// <summary>
-		/// Produce the FLOW-SEQUENCE-START or FLOW-MAPPING-START token.
-		/// </summary>
-
-		private void FetchFlowCollectionStart(bool isSequenceToken)
-		{
-			// The indicators '[' and '{' may start a simple key.
-
-			SaveSimpleKey();
-
-			// Increase the flow level.
-
-			IncreaseFlowLevel();
-
-			// A simple key may follow the indicators '[' and '{'.
-
-			simpleKeyAllowed = true;
-
-			// Consume the token.
-
-			Mark start = cursor.Mark();
-			Skip();
-
-			// Create the FLOW-SEQUENCE-START of FLOW-MAPPING-START token.
-
-			Token token;
-			if (isSequenceToken)
-			{
-				token = new FlowSequenceStart(start, start);
-			}
-			else
-			{
-				token = new FlowMappingStart(start, start);
-			}
-
-			tokens.Enqueue(token);
-		}
-
-		/// <summary>
-		/// Increase the flow level and resize the simple key list if needed.
-		/// </summary>
-
-		private void IncreaseFlowLevel()
-		{
-			// Reset the simple key on the next level.
-
-			simpleKeys.Push(new SimpleKey());
-
-			// Increase the flow level.
-
-			++flowLevel;
-		}
-
-		/// <summary>
-		/// Produce the FLOW-SEQUENCE-END or FLOW-MAPPING-END token.
-		/// </summary>
-
-		private void FetchFlowCollectionEnd(bool isSequenceToken)
-		{
-			// Reset any potential simple key on the current flow level.
-
-			RemoveSimpleKey();
-
-			// Decrease the flow level.
-
-			DecreaseFlowLevel();
-
-			// No simple keys after the indicators ']' and '}'.
-
-			simpleKeyAllowed = false;
-
-			// Consume the token.
-
-			Mark start = cursor.Mark();
-			Skip();
-
-			Token token;
-			if (isSequenceToken)
-			{
-				token = new FlowSequenceEnd(start, start);
-			}
-			else
-			{
-				token = new FlowMappingEnd(start, start);
-			}
-
-			tokens.Enqueue(token);
-		}
-
-		/// <summary>
-		/// Decrease the flow level.
-		/// </summary>
-
-		private void DecreaseFlowLevel()
-		{
-			Debug.Assert(flowLevel > 0, "Could flowLevel be zero when this method is called?");
-			if (flowLevel > 0)
-			{
-				--flowLevel;
-				simpleKeys.Pop();
-			}
-		}
-
-		/// <summary>
-		/// Produce the FLOW-ENTRY token.
-		/// </summary>
-
-		private void FetchFlowEntry()
-		{
-			// Reset any potential simple keys on the current flow level.
-
-			RemoveSimpleKey();
-
-			// Simple keys are allowed after ','.
-
-			simpleKeyAllowed = true;
-
-			// Consume the token.
-
-			Mark start = cursor.Mark();
-			Skip();
-
-			// Create the FLOW-ENTRY token and append it to the queue.
-
-			tokens.Enqueue(new FlowEntry(start, cursor.Mark()));
-		}
-
-		/// <summary>
-		/// Produce the BLOCK-ENTRY token.
-		/// </summary>
-
-		private void FetchBlockEntry()
-		{
-			// Check if the scanner is in the block context.
-
-			if (flowLevel == 0)
-			{
-				// Check if we are allowed to start a new entry.
-
-				if (!simpleKeyAllowed)
-				{
-					var mark = cursor.Mark();
-					throw new SyntaxErrorException(mark, mark, "Block sequence entries are not allowed in this context.");
-				}
-
-				// Add the BLOCK-SEQUENCE-START token if needed.
-				RollIndent(cursor.Column, -1, true, cursor.Mark());
-			}
-			else
-			{
-
-				// It is an error for the '-' indicator to occur in the flow context,
-				// but we let the Parser detect and report about it because the Parser
-				// is able to point to the context.
-
-			}
-
-			// Reset any potential simple keys on the current flow level.
-
-			RemoveSimpleKey();
-
-			// Simple keys are allowed after '-'.
-
-			simpleKeyAllowed = true;
-
-			// Consume the token.
-
-			Mark start = cursor.Mark();
-			Skip();
-
-			// Create the BLOCK-ENTRY token and append it to the queue.
-
-			tokens.Enqueue(new BlockEntry(start, cursor.Mark()));
-		}
-
-		/// <summary>
-		/// Produce the KEY token.
-		/// </summary>
-
-		private void FetchKey()
-		{
-			// In the block context, additional checks are required.
-
-			if (flowLevel == 0)
-			{
-				// Check if we are allowed to start a new key (not nessesary simple).
-
-				if (!simpleKeyAllowed)
-				{
-					var mark = cursor.Mark();
-					throw new SyntaxErrorException(mark, mark, "Mapping keys are not allowed in this context.");
-				}
-
-				// Add the BLOCK-MAPPING-START token if needed.
-
-				RollIndent(cursor.Column, -1, false, cursor.Mark());
-			}
-
-			// Reset any potential simple keys on the current flow level.
-
-			RemoveSimpleKey();
-
-			// Simple keys are allowed after '?' in the block context.
-
-			simpleKeyAllowed = flowLevel == 0;
-
-			// Consume the token.
-
-			Mark start = cursor.Mark();
-			Skip();
-
-			// Create the KEY token and append it to the queue.
-
-			tokens.Enqueue(new Key(start, cursor.Mark()));
-		}
-
-		/// <summary>
-		/// Produce the VALUE token.
-		/// </summary>
-
-		private void FetchValue()
-		{
-			SimpleKey simpleKey = simpleKeys.Peek();
-
-			// Have we find a simple key?
-
-			if (simpleKey.IsPossible)
-			{
-				// Create the KEY token and insert it into the queue.
-
-				tokens.Insert(simpleKey.TokenNumber - tokensParsed, new Key(simpleKey.Mark, simpleKey.Mark));
-
-				// In the block context, we may need to add the BLOCK-MAPPING-START token.
-
-				RollIndent(simpleKey.Mark.Column, simpleKey.TokenNumber, false, simpleKey.Mark);
-
-				// Remove the simple key.
-
-				simpleKey.IsPossible = false;
-
-				// A simple key cannot follow another simple key.
-
-				simpleKeyAllowed = false;
-			}
-			else
-			{
-				// The ':' indicator follows a complex key.
-
-				// In the block context, extra checks are required.
-
-				if (flowLevel == 0)
-				{
-					// Check if we are allowed to start a complex value.
-
-					if (!simpleKeyAllowed)
-					{
-						var mark = cursor.Mark();
-						throw new SyntaxErrorException(mark, mark, "Mapping values are not allowed in this context.");
-					}
-
-					// Add the BLOCK-MAPPING-START token if needed.
-
-					RollIndent(cursor.Column, -1, false, cursor.Mark());
-				}
-
-				// Simple keys after ':' are allowed in the block context.
-
-				simpleKeyAllowed = flowLevel == 0;
-			}
-
-			// Consume the token.
-
-			Mark start = cursor.Mark();
-			Skip();
-
-			// Create the VALUE token and append it to the queue.
-
-			tokens.Enqueue(new Value(start, cursor.Mark()));
-		}
-
-		/// <summary>
-		/// Push the current indentation level to the stack and set the new level
-		/// the current column is greater than the indentation level.  In this case,
-		/// append or insert the specified token into the token queue.
-		/// </summary>
-		private void RollIndent(int column, int number, bool isSequence, Mark position)
-		{
-			// In the flow context, do nothing.
-
-			if (flowLevel > 0)
-			{
-				return;
-			}
-
-			if (indent < column)
-			{
-
-				// Push the current indentation level to the stack and set the new
-				// indentation level.
-
-
-				indents.Push(indent);
-
-				indent = column;
-
-				// Create a token and insert it into the queue.
-
-				Token token;
-				if (isSequence)
-				{
-					token = new BlockSequenceStart(position, position);
-				}
-				else
-				{
-					token = new BlockMappingStart(position, position);
-				}
-
-				if (number == -1)
-				{
-					tokens.Enqueue(token);
-				}
-				else
-				{
-					tokens.Insert(number - tokensParsed, token);
-				}
-			}
-		}
-
-		/// <summary>
-		/// Produce the ALIAS or ANCHOR token.
-		/// </summary>
-
-		private void FetchAnchor(bool isAlias)
-		{
-			// An anchor or an alias could be a simple key.
-
-			SaveSimpleKey();
-
-			// A simple key cannot follow an anchor or an alias.
-
-			simpleKeyAllowed = false;
-
-			// Create the ALIAS or ANCHOR token and append it to the queue.
-
-			tokens.Enqueue(ScanAnchor(isAlias));
-		}
-
-		private Token ScanAnchor(bool isAlias)
-		{
-			// Eat the indicator character.
-
-			Mark start = cursor.Mark();
-
-			Skip();
-
-			// Consume the value.
-
-			StringBuilder value = new StringBuilder();
-			while (analyzer.IsAlphaNumericDashOrUnderscore())
-			{
-				value.Append(ReadCurrentCharacter());
-			}
-
-
-			// Check if length of the anchor is greater than 0 and it is followed by
-			// a whitespace character or one of the indicators:
-
-			//      '?', ':', ',', ']', '}', '%', '@', '`'.
-
-
-			if (value.Length == 0 || !(analyzer.IsWhiteBreakOrZero() || analyzer.Check("?:,]}%@`")))
-			{
-				throw new SyntaxErrorException(start, cursor.Mark(), "While scanning an anchor or alias, did not find expected alphabetic or numeric character.");
-			}
-
-			// Create a token.
-
-			if (isAlias)
-			{
-				return new AnchorAlias(value.ToString(), start, cursor.Mark());
-			}
-			else
-			{
-				return new Anchor(value.ToString(), start, cursor.Mark());
-			}
-		}
-
-		/// <summary>
-		/// Produce the TAG token.
-		/// </summary>
-
-		private void FetchTag()
-		{
-			// A tag could be a simple key.
-
-			SaveSimpleKey();
-
-			// A simple key cannot follow a tag.
-
-			simpleKeyAllowed = false;
-
-			// Create the TAG token and append it to the queue.
-
-			tokens.Enqueue(ScanTag());
-		}
-
-		/// <summary>
-		/// Scan a TAG token.
-		/// </summary>
-
-		Token ScanTag()
-		{
-			Mark start = cursor.Mark();
-
-			// Check if the tag is in the canonical form.
-
-			string handle;
-			string suffix;
-
-			if (analyzer.Check('<', 1))
-			{
-				// Set the handle to ''
-
-				handle = string.Empty;
-
-				// Eat '!<'
-
-				Skip();
-				Skip();
-
-				// Consume the tag value.
-
-				suffix = ScanTagUri(null, start);
-
-				// Check for '>' and eat it.
-
-				if (!analyzer.Check('>'))
-				{
-					throw new SyntaxErrorException(start, cursor.Mark(), "While scanning a tag, did not find the expected '>'.");
-				}
-
-				Skip();
-			}
-			else
-			{
-				// The tag has either the '!suffix' or the '!handle!suffix' form.
-
-				// First, try to scan a handle.
-
-				string firstPart = ScanTagHandle(false, start);
-
-				// Check if it is, indeed, handle.
-
-				if (firstPart.Length > 1 && firstPart[0] == '!' && firstPart[firstPart.Length - 1] == '!')
-				{
-					handle = firstPart;
-
-					// Scan the suffix now.
-
-					suffix = ScanTagUri(null, start);
-				}
-				else
-				{
-					// It wasn't a handle after all.  Scan the rest of the tag.
-
-					suffix = ScanTagUri(firstPart, start);
-
-					// Set the handle to '!'.
-
-					handle = "!";
-
-
-					// A special case: the '!' tag.  Set the handle to '' and the
-					// suffix to '!'.
-
-
-					if (suffix.Length == 0)
-					{
-						suffix = handle;
-						handle = string.Empty;
-					}
-				}
-			}
-
-			// Check the character which ends the tag.
-
-			if (!analyzer.IsWhiteBreakOrZero())
-			{
-				throw new SyntaxErrorException(start, cursor.Mark(), "While scanning a tag, did not find expected whitespace or line break.");
-			}
-
-			// Create a token.
-
-			return new Tag(handle, suffix, start, cursor.Mark());
-		}
-
-		/// <summary>
-		/// Produce the SCALAR(...,literal) or SCALAR(...,folded) tokens.
-		/// </summary>
-
-		private void FetchBlockScalar(bool isLiteral)
-		{
-			// Remove any potential simple keys.
-
-			RemoveSimpleKey();
-
-			// A simple key may follow a block scalar.
-
-			simpleKeyAllowed = true;
-
-			// Create the SCALAR token and append it to the queue.
-
-			tokens.Enqueue(ScanBlockScalar(isLiteral));
-		}
-
-		/// <summary>
-		/// Scan a block scalar.
-		/// </summary>
-
-		Token ScanBlockScalar(bool isLiteral)
-		{
-			StringBuilder value = new StringBuilder();
-			StringBuilder leadingBreak = new StringBuilder();
-			StringBuilder trailingBreaks = new StringBuilder();
-
-			int chomping = 0;
-			int increment = 0;
-			int currentIndent = 0;
-			bool leadingBlank = false;
-
-			// Eat the indicator '|' or '>'.
-
-			Mark start = cursor.Mark();
-
-			Skip();
-
-			// Check for a chomping indicator.
-
-			if (analyzer.Check("+-"))
-			{
-				// Set the chomping method and eat the indicator.
-
-				chomping = analyzer.Check('+') ? + 1 : -1;
-
-				Skip();
-
-				// Check for an indentation indicator.
-
-				if (analyzer.IsDigit())
-				{
-					// Check that the intendation is greater than 0.
-
-					if (analyzer.Check('0'))
-					{
-						throw new SyntaxErrorException(start, cursor.Mark(), "While scanning a block scalar, find an intendation indicator equal to 0.");
-					}
-
-					// Get the intendation level and eat the indicator.
-
-					increment = analyzer.AsDigit();
-
-					Skip();
-				}
-			}
-
-			// Do the same as above, but in the opposite order.
-
-			else if (analyzer.IsDigit())
-			{
-				if (analyzer.Check('0'))
-				{
-					throw new SyntaxErrorException(start, cursor.Mark(), "While scanning a block scalar, find an intendation indicator equal to 0.");
-				}
-
-				increment = analyzer.AsDigit();
-
-				Skip();
-
-				if (analyzer.Check("+-"))
-				{
-					chomping = analyzer.Check('+') ? + 1 : -1;
-
-					Skip();
-				}
-			}
-
-			// Eat whitespaces and comments to the end of the line.
-
-			while (analyzer.IsWhite())
-			{
-				Skip();
-			}
-
-			if (analyzer.Check('#'))
-			{
-				while (!analyzer.IsBreakOrZero())
-				{
-					Skip();
-				}
-			}
-
-			// Check if we are at the end of the line.
-
-			if (!analyzer.IsBreakOrZero())
-			{
-				throw new SyntaxErrorException(start, cursor.Mark(), "While scanning a block scalar, did not find expected comment or line break.");
-			}
-
-			// Eat a line break.
-
-			if (analyzer.IsBreak())
-			{
-				SkipLine();
-			}
-
-			Mark end = cursor.Mark();
-
-			// Set the intendation level if it was specified.
-
-			if (increment != 0)
-			{
-				currentIndent = indent >= 0 ? indent + increment : increment;
-			}
-
-			// Scan the leading line breaks and determine the indentation level if needed.
-
-			currentIndent = ScanBlockScalarBreaks(currentIndent, trailingBreaks, start, ref end);
-
-			// Scan the block scalar content.
-
-			while (cursor.Column == currentIndent && !analyzer.IsZero())
-			{
-
-				// We are at the beginning of a non-empty line.
-
-
-				// Is it a trailing whitespace?
-
-				bool trailingBlank = analyzer.IsWhite();
-
-				// Check if we need to fold the leading line break.
-
-				if (!isLiteral && StartsWith(leadingBreak, '\n') && !leadingBlank && !trailingBlank)
-				{
-					// Do we need to join the lines by space?
-
-					if (trailingBreaks.Length == 0)
-					{
-						value.Append(' ');
-					}
-
-					leadingBreak.Length = 0;
-				}
-				else
-				{
-					value.Append(leadingBreak.ToString());
-					leadingBreak.Length = 0;
-				}
-
-				// Append the remaining line breaks.
-
-				value.Append(trailingBreaks.ToString());
-				trailingBreaks.Length = 0;
-
-				// Is it a leading whitespace?
-
-				leadingBlank = analyzer.IsWhite();
-
-				// Consume the current line.
-
-				while (!analyzer.IsBreakOrZero())
-				{
-					value.Append(ReadCurrentCharacter());
-				}
-
-				// Consume the line break.
-
-				leadingBreak.Append(ReadLine());
-
-				// Eat the following intendation spaces and line breaks.
-
-				currentIndent = ScanBlockScalarBreaks(currentIndent, trailingBreaks, start, ref end);
-			}
-
-			// Chomp the tail.
-
-			if (chomping != -1)
-			{
-				value.Append(leadingBreak);
-			}
-			if (chomping == 1)
-			{
-				value.Append(trailingBreaks);
-			}
-
-			// Create a token.
-
-			ScalarStyle style = isLiteral ? ScalarStyle.Literal : ScalarStyle.Folded;
-			return new Scalar(value.ToString(), style, start, end);
-		}
-
-		/// <summary>
-		/// Scan intendation spaces and line breaks for a block scalar.  Determine the
-		/// intendation level if needed.
-		/// </summary>
-
-		private int ScanBlockScalarBreaks(int currentIndent, StringBuilder breaks, Mark start, ref Mark end)
-		{
-			int maxIndent = 0;
-
-			end = cursor.Mark();
-
-			// Eat the intendation spaces and line breaks.
-
-			for (; ;)
-			{
-				// Eat the intendation spaces.
-
-				while ((currentIndent == 0 || cursor.Column < currentIndent) && analyzer.IsSpace())
-				{
-					Skip();
-				}
-
-				if (cursor.Column > maxIndent)
-				{
-					maxIndent = cursor.Column;
-				}
-
-				// Check for a tab character messing the intendation.
-
-				if ((currentIndent == 0 || cursor.Column < currentIndent) && analyzer.IsTab())
-				{
-					throw new SyntaxErrorException(start, cursor.Mark(), "While scanning a block scalar, find a tab character where an intendation space is expected.");
-				}
-
-				// Have we find a non-empty line?
-
-				if (!analyzer.IsBreak())
-				{
-					break;
-				}
-
-				// Consume the line break.
-
-				breaks.Append(ReadLine());
-
-				end = cursor.Mark();
-			}
-
-			// Determine the indentation level if needed.
-
-			if (currentIndent == 0)
-			{
-				currentIndent = Math.Max(maxIndent, Math.Max(indent + 1, 1));
-			}
-
-			return currentIndent;
-		}
-
-		/// <summary>
-		/// Produce the SCALAR(...,single-quoted) or SCALAR(...,double-quoted) tokens.
-		/// </summary>
-
-		private void FetchFlowScalar(bool isSingleQuoted)
-		{
-			// A plain scalar could be a simple key.
-
-			SaveSimpleKey();
-
-			// A simple key cannot follow a flow scalar.
-
-			simpleKeyAllowed = false;
-
-			// Create the SCALAR token and append it to the queue.
-
-			tokens.Enqueue(ScanFlowScalar(isSingleQuoted));
-		}
-
-		/// <summary>
-		/// Scan a quoted scalar.
-		/// </summary>
-
-		private Token ScanFlowScalar(bool isSingleQuoted)
-		{
-			// Eat the left quote.
-
-			Mark start = cursor.Mark();
-
-			Skip();
-
-			// Consume the content of the quoted scalar.
-
-			StringBuilder value = new StringBuilder();
-			StringBuilder whitespaces = new StringBuilder();
-			StringBuilder leadingBreak = new StringBuilder();
-			StringBuilder trailingBreaks = new StringBuilder();
-			for (; ;)
-			{
-				// Check that there are no document indicators at the beginning of the line.
-
-				if (IsDocumentIndicator())
-				{
-					throw new SyntaxErrorException(start, cursor.Mark(), "While scanning a quoted scalar, find unexpected document indicator.");
-				}
-
-				// Check for EOF.
-
-				if (analyzer.IsZero())
-				{
-					throw new SyntaxErrorException(start, cursor.Mark(), "While scanning a quoted scalar, find unexpected end of stream.");
-				}
-
-				// Consume non-blank characters.
-
-				bool hasLeadingBlanks = false;
-
-				while (!analyzer.IsWhiteBreakOrZero())
-				{
-					// Check for an escaped single quote.
-
-					if (isSingleQuoted && analyzer.Check('\'', 0) && analyzer.Check('\'', 1))
-					{
-						value.Append('\'');
-						Skip();
-						Skip();
-					}
-
-					// Check for the right quote.
-
-					else if (analyzer.Check(isSingleQuoted ? '\'' : '"'))
-					{
-						break;
-					}
-
-					// Check for an escaped line break.
-
-					else if (!isSingleQuoted && analyzer.Check('\\') && analyzer.IsBreak(1))
-					{
-						Skip();
-						SkipLine();
-						hasLeadingBlanks = true;
-						break;
-					}
-
-					// Check for an escape sequence.
-
-					else if (!isSingleQuoted && analyzer.Check('\\'))
-					{
-						int codeLength = 0;
-
-						// Check the escape character.
-
-						char escapeCharacter = analyzer.Peek(1);
-						switch (escapeCharacter)
-						{
-							case 'x':
-								codeLength = 2;
-								break;
-
-							case 'u':
-								codeLength = 4;
-								break;
-
-							case 'U':
-								codeLength = 8;
-								break;
-
-							default:
-								char unescapedCharacter;
-								if (simpleEscapeCodes.TryGetValue(escapeCharacter, out unescapedCharacter))
-								{
-									value.Append(unescapedCharacter);
-								}
-								else
-								{
-									throw new SyntaxErrorException(start, cursor.Mark(), "While parsing a quoted scalar, find unknown escape character.");
-								}
-								break;
-						}
-
-						Skip();
-						Skip();
-
-						// Consume an arbitrary escape code.
-
-						if (codeLength > 0)
-						{
-							uint character = 0;
-
-							// Scan the character value.
-
-							for (int k = 0; k < codeLength; ++k)
-							{
-								if (!analyzer.IsHex(k))
-								{
-									throw new SyntaxErrorException(start, cursor.Mark(), "While parsing a quoted scalar, did not find expected hexdecimal number.");
-								}
-								character = (uint)((character << 4) + analyzer.AsHex(k));
-							}
-
-							// Check the value and write the character.
-
-							if ((character >= 0xD800 && character <= 0xDFFF) || character > 0x10FFFF)
-							{
-								throw new SyntaxErrorException(start, cursor.Mark(), "While parsing a quoted scalar, find invalid Unicode character escape code.");
-							}
-
-							value.Append((char)character);
-
-							// Advance the pointer.
-
-							for (int k = 0; k < codeLength; ++k)
-							{
-								Skip();
-							}
-						}
-					}
-					else
-					{
-						// It is a non-escaped non-blank character.
-
-						value.Append(ReadCurrentCharacter());
-					}
-				}
-
-				// Check if we are at the end of the scalar.
-
-				if (analyzer.Check(isSingleQuoted ? '\'' : '"'))
-					break;
-
-				// Consume blank characters.
-
-				while (analyzer.IsWhite() || analyzer.IsBreak())
-				{
-					if (analyzer.IsWhite())
-					{
-						// Consume a space or a tab character.
-
-						if (!hasLeadingBlanks)
-						{
-							whitespaces.Append(ReadCurrentCharacter());
-						}
-						else
-						{
-							Skip();
-						}
-					}
-					else
-					{
-						// Check if it is a first line break.
-
-						if (!hasLeadingBlanks)
-						{
-							whitespaces.Length = 0;
-							leadingBreak.Append(ReadLine());
-							hasLeadingBlanks = true;
-						}
-						else
-						{
-							trailingBreaks.Append(ReadLine());
-						}
-					}
-				}
-
-				// Join the whitespaces or fold line breaks.
-
-				if (hasLeadingBlanks)
-				{
-					// Do we need to fold line breaks?
-
-					if (StartsWith(leadingBreak, '\n'))
-					{
-						if (trailingBreaks.Length == 0)
-						{
-							value.Append(' ');
-						}
-						else
-						{
-							value.Append(trailingBreaks.ToString());
-						}
-					}
-					else
-					{
-						value.Append(leadingBreak.ToString());
-						value.Append(trailingBreaks.ToString());
-					}
-					leadingBreak.Length = 0;
-					trailingBreaks.Length = 0;
-				}
-				else
-				{
-					value.Append(whitespaces.ToString());
-					whitespaces.Length = 0;
-				}
-			}
-
-			// Eat the right quote.
-
-			Skip();
-
-			return new Scalar(value.ToString(), isSingleQuoted ? ScalarStyle.SingleQuoted : ScalarStyle.DoubleQuoted);
-		}
-
-		/// <summary>
-		/// Produce the SCALAR(...,plain) token.
-		/// </summary>
-
-		private void FetchPlainScalar()
-		{
-			// A plain scalar could be a simple key.
-
-			SaveSimpleKey();
-
-			// A simple key cannot follow a flow scalar.
-
-			simpleKeyAllowed = false;
-
-			// Create the SCALAR token and append it to the queue.
-
-			tokens.Enqueue(ScanPlainScalar());
-		}
-
-		/// <summary>
-		/// Scan a plain scalar.
-		/// </summary>
-
-		private Token ScanPlainScalar()
-		{
-			StringBuilder value = new StringBuilder();
-			StringBuilder whitespaces = new StringBuilder();
-			StringBuilder leadingBreak = new StringBuilder();
-			StringBuilder trailingBreaks = new StringBuilder();
-
-			bool hasLeadingBlanks = false;
-			int currentIndent = indent + 1;
-
-			Mark start = cursor.Mark();
-			Mark end = start;
-
-			// Consume the content of the plain scalar.
-
-			for (; ;)
-			{
-				// Check for a document indicator.
-
-				if (IsDocumentIndicator())
-				{
-					break;
-				}
-
-				// Check for a comment.
-
-				if (analyzer.Check('#'))
-				{
-					break;
-				}
-
-				// Consume non-blank characters.
-				while (!analyzer.IsWhiteBreakOrZero())
-				{
-					// Check for 'x:x' in the flow context. TODO: Fix the test "spec-08-13".
-
-					if (flowLevel > 0 && analyzer.Check(':') && !analyzer.IsWhiteBreakOrZero(1))
-					{
-						throw new SyntaxErrorException(start, cursor.Mark(), "While scanning a plain scalar, find unexpected ':'.");
-					}
-
-					// Check for indicators that may end a plain scalar.
-
-					if ((analyzer.Check(':') && analyzer.IsWhiteBreakOrZero(1)) || (flowLevel > 0 && analyzer.Check(",:?[]{}")))
-					{
-						break;
-					}
-
-					// Check if we need to join whitespaces and breaks.
-
-					if (hasLeadingBlanks || whitespaces.Length > 0)
-					{
-						if (hasLeadingBlanks)
-						{
-							// Do we need to fold line breaks?
-
-							if (StartsWith(leadingBreak, '\n'))
-							{
-								if (trailingBreaks.Length == 0)
-								{
-									value.Append(' ');
-								}
-								else
-								{
-									value.Append(trailingBreaks);
-								}
-							}
-							else
-							{
-								value.Append(leadingBreak);
-								value.Append(trailingBreaks);
-							}
-
-							leadingBreak.Length = 0;
-							trailingBreaks.Length = 0;
-
-							hasLeadingBlanks = false;
-						}
-						else
-						{
-							value.Append(whitespaces);
-							whitespaces.Length = 0;
-						}
-					}
-
-					// Copy the character.
-
-					value.Append(ReadCurrentCharacter());
-
-					end = cursor.Mark();
-				}
-
-				// Is it the end?
-
-				if (!(analyzer.IsWhite() || analyzer.IsBreak()))
-				{
-					break;
-				}
-
-				// Consume blank characters.
-
-				while (analyzer.IsWhite() || analyzer.IsBreak())
-				{
-					if (analyzer.IsWhite())
-					{
-						// Check for tab character that abuse intendation.
-
-						if (hasLeadingBlanks && cursor.Column < currentIndent && analyzer.IsTab())
-						{
-							throw new SyntaxErrorException(start, cursor.Mark(), "While scanning a plain scalar, find a tab character that violate intendation.");
-						}
-
-						// Consume a space or a tab character.
-
-						if (!hasLeadingBlanks)
-						{
-							whitespaces.Append(ReadCurrentCharacter());
-						}
-						else
-						{
-							Skip();
-						}
-					}
-					else
-					{
-						// Check if it is a first line break.
-
-						if (!hasLeadingBlanks)
-						{
-							whitespaces.Length = 0;
-							leadingBreak.Append(ReadLine());
-							hasLeadingBlanks = true;
-						}
-						else
-						{
-							trailingBreaks.Append(ReadLine());
-						}
-					}
-				}
-
-				// Check intendation level.
-
-				if (flowLevel == 0 && cursor.Column < currentIndent)
-				{
-					break;
-				}
-			}
-
-			// Note that we change the 'simple_key_allowed' flag.
-
-			if (hasLeadingBlanks)
-			{
-				simpleKeyAllowed = true;
-			}
-
-			// Create a token.
-
-			return new Scalar(value.ToString(), ScalarStyle.Plain, start, end);
-		}
-
-
-		/// <summary>
-		/// Remove a potential simple key at the current flow level.
-		/// </summary>
-
-		private void RemoveSimpleKey()
-		{
-			SimpleKey key = simpleKeys.Peek();
-
-			if (key.IsPossible && key.IsRequired)
-			{
-				// If the key is required, it is an error.
-
-				throw new SyntaxErrorException(key.Mark, key.Mark, "While scanning a simple key, could not find expected ':'.");
-			}
-
-			// Remove the key from the stack.
-
-			key.IsPossible = false;
-		}
-
-		/// <summary>
-		/// Scan the directive name.
-		///
-		/// Scope:
-		///      %YAML   1.1     # a comment \n
-		///       ^^^^
-		///      %TAG    !yaml!  tag:yaml.org,2002:  \n
-		///       ^^^
-		/// </summary>
-		private string ScanDirectiveName(Mark start)
-		{
-			StringBuilder name = new StringBuilder();
-
-			// Consume the directive name.
-
-			while (analyzer.IsAlphaNumericDashOrUnderscore())
-			{
-				name.Append(ReadCurrentCharacter());
-			}
-
-			// Check if the name is empty.
-
-			if (name.Length == 0)
-			{
-				throw new SyntaxErrorException(start, cursor.Mark(), "While scanning a directive, could not find expected directive name.");
-			}
-
-			// Check for an blank character after the name.
-
-			if (!analyzer.IsWhiteBreakOrZero())
-			{
-				throw new SyntaxErrorException(start, cursor.Mark(), "While scanning a directive, find unexpected non-alphabetical character.");
-			}
-
-			return name.ToString();
-		}
-
-		private void SkipWhitespaces()
-		{
-			// Eat whitespaces.
-
-			while (analyzer.IsWhite())
-			{
-				Skip();
-			}
-		}
-
-		/// <summary>
-		/// Scan the value of VERSION-DIRECTIVE.
-		///
-		/// Scope:
-		///      %YAML   1.1     # a comment \n
-		///           ^^^^^^
-		/// </summary>
-		private Token ScanVersionDirectiveValue(Mark start)
-		{
-			SkipWhitespaces();
-
-			// Consume the major version number.
-
-			int major = ScanVersionDirectiveNumber(start);
-
-			// Eat '.'.
-
-			if (!analyzer.Check('.'))
-			{
-				throw new SyntaxErrorException(start, cursor.Mark(), "While scanning a %YAML directive, did not find expected digit or '.' character.");
-			}
-
-			Skip();
-
-			// Consume the minor version number.
-
-			int minor = ScanVersionDirectiveNumber(start);
-
-			return new VersionDirective(new Version(major, minor), start, start);
-		}
-
-		/// <summary>
-		/// Scan the value of a TAG-DIRECTIVE token.
-		///
-		/// Scope:
-		///      %TAG    !yaml!  tag:yaml.org,2002:  \n
-		///          ^^^^^^^^^^^^^^^^^^^^^^^^^^^^^^
-		/// </summary>
-		private Token ScanTagDirectiveValue(Mark start)
-		{
-			SkipWhitespaces();
-
-			// Scan a handle.
-
-			string handle = ScanTagHandle(true, start);
-
-			// Expect a whitespace.
-
-			if (!analyzer.IsWhite())
-			{
-				throw new SyntaxErrorException(start, cursor.Mark(), "While scanning a %TAG directive, did not find expected whitespace.");
-			}
-
-			SkipWhitespaces();
-
-			// Scan a prefix.
-
-			string prefix = ScanTagUri(null, start);
-
-			// Expect a whitespace or line break.
-
-			if (!analyzer.IsWhiteBreakOrZero())
-			{
-				throw new SyntaxErrorException(start, cursor.Mark(), "While scanning a %TAG directive, did not find expected whitespace or line break.");
-			}
-
-			return new TagDirective(handle, prefix, start, start);
-		}
-
-		/// <summary>
-		/// Scan a tag.
-		/// </summary>
-
-		private string ScanTagUri(string head, Mark start)
-		{
-			StringBuilder tag = new StringBuilder();
-			if (head != null && head.Length > 1)
-			{
-				tag.Append(head.Substring(1));
-			}
-
-			// Scan the tag.
-
-			// The set of characters that may appear in URI is as follows:
-
-			//      '0'-'9', 'A'-'Z', 'a'-'z', '_', '-', ';', '/', '?', ':', '@', '&',
-			//      '=', '+', '$', ',', '.', '!', '~', '*', '\'', '(', ')', '[', ']',
-			//      '%'.
-
-
-			while (analyzer.IsAlphaNumericDashOrUnderscore() || analyzer.Check(";/?:@&=+$,.!~*'()[]%"))
-			{
-				// Check if it is a URI-escape sequence.
-
-				if (analyzer.Check('%'))
-				{
-					tag.Append(ScanUriEscapes(start));
-				}
-				else
-				{
-					tag.Append(ReadCurrentCharacter());
-				}
-			}
-
-			// Check if the tag is non-empty.
-
-			if (tag.Length == 0)
-			{
-				throw new SyntaxErrorException(start, cursor.Mark(), "While parsing a tag, did not find expected tag URI.");
-			}
-
-			return tag.ToString();
-		}
-
-		/// <summary>
-		/// Decode an URI-escape sequence corresponding to a single UTF-8 character.
-		/// </summary>
-
-		private char ScanUriEscapes(Mark start)
-		{
-			// Decode the required number of characters.
-
-			List<byte> charBytes = new List<byte>();
-			int width = 0;
-			do
-			{
-				// Check for a URI-escaped octet.
-
-				if (!(analyzer.Check('%') && analyzer.IsHex(1) && analyzer.IsHex(2)))
-				{
-					throw new SyntaxErrorException(start, cursor.Mark(), "While parsing a tag, did not find URI escaped octet.");
-				}
-
-				// Get the octet.
-
-				int octet = (analyzer.AsHex(1) << 4) + analyzer.AsHex(2);
-
-				// If it is the leading octet, determine the length of the UTF-8 sequence.
-
-				if (width == 0)
-				{
-					width = (octet & 0x80) == 0x00 ? 1 :
-							(octet & 0xE0) == 0xC0 ? 2 :
-							(octet & 0xF0) == 0xE0 ? 3 :
-							(octet & 0xF8) == 0xF0 ? 4 : 0;
-
-					if (width == 0)
-					{
-						throw new SyntaxErrorException(start, cursor.Mark(), "While parsing a tag, find an incorrect leading UTF-8 octet.");
-					}
-				}
-				else
-				{
-					// Check if the trailing octet is correct.
-
-					if ((octet & 0xC0) != 0x80)
-					{
-						throw new SyntaxErrorException(start, cursor.Mark(), "While parsing a tag, find an incorrect trailing UTF-8 octet.");
-					}
-				}
-
-				// Copy the octet and move the pointers.
-
-				charBytes.Add((byte)octet);
-
-				Skip();
-				Skip();
-				Skip();
-			}
-			while (--width > 0);
-
-			char[] characters = Encoding.UTF8.GetChars(charBytes.ToArray());
-
-			if (characters.Length != 1)
-			{
-				throw new SyntaxErrorException(start, cursor.Mark(), "While parsing a tag, find an incorrect UTF-8 sequence.");
-			}
-
-			return characters[0];
-		}
-
-		/// <summary>
-		/// Scan a tag handle.
-		/// </summary>
-
-		private string ScanTagHandle(bool isDirective, Mark start)
-		{
-
-			// Check the initial '!' character.
-
-			if (!analyzer.Check('!'))
-			{
-				throw new SyntaxErrorException(start, cursor.Mark(), "While scanning a tag, did not find expected '!'.");
-			}
-
-			// Copy the '!' character.
-
-			StringBuilder tagHandle = new StringBuilder();
-			tagHandle.Append(ReadCurrentCharacter());
-
-			// Copy all subsequent alphabetical and numerical characters.
-
-			while (analyzer.IsAlphaNumericDashOrUnderscore())
-			{
-				tagHandle.Append(ReadCurrentCharacter());
-			}
-
-			// Check if the trailing character is '!' and copy it.
-
-			if (analyzer.Check('!'))
-			{
-				tagHandle.Append(ReadCurrentCharacter());
-			}
-			else
-			{
-
-				// It's either the '!' tag or not really a tag handle.  If it's a %TAG
-				// directive, it's an error.  If it's a tag token, it must be a part of
-				// URI.
-
-
-				if (isDirective && (tagHandle.Length != 1 || tagHandle[0] != '!'))
-				{
-					throw new SyntaxErrorException(start, cursor.Mark(), "While parsing a tag directive, did not find expected '!'.");
-				}
-			}
-
-			return tagHandle.ToString();
-		}
-
-		/// <summary>
-		/// Scan the version number of VERSION-DIRECTIVE.
-		///
-		/// Scope:
-		///      %YAML   1.1     # a comment \n
-		///              ^
-		///      %YAML   1.1     # a comment \n
-		///                ^
-		/// </summary>
-		private int ScanVersionDirectiveNumber(Mark start)
-		{
-			int value = 0;
-			int length = 0;
-
-			// Repeat while the next character is digit.
-
-			while (analyzer.IsDigit())
-			{
-				// Check if the number is too long.
-
-				if (++length > MaxVersionNumberLength)
-				{
-					throw new SyntaxErrorException(start, cursor.Mark(), "While scanning a %YAML directive, find extremely long version number.");
-				}
-
-				value = value * 10 + analyzer.AsDigit();
-
-				Skip();
-			}
-
-			// Check if the number was present.
-
-			if (length == 0)
-			{
-				throw new SyntaxErrorException(start, cursor.Mark(), "While scanning a %YAML directive, did not find expected version number.");
-			}
-
-			return value;
-		}
-
-		/// <summary>
-		/// Check if a simple key may start at the current position and add it if
-		/// needed.
-		/// </summary>
-
-		private void SaveSimpleKey()
-		{
-
-			// A simple key is required at the current position if the scanner is in
-			// the block context and the current column coincides with the indentation
-			// level.
-
-
-			bool isRequired = (flowLevel == 0 && indent == cursor.Column);
-
-
-			// A simple key is required only when it is the first token in the current
-			// line.  Therefore it is always allowed.  But we add a check anyway.
-
-
-			Debug.Assert(simpleKeyAllowed || !isRequired, "Can't require a simple key and disallow it at the same time.");    // Impossible.
-
-
-			// If the current position may start a simple key, save it.
-
-
-			if (simpleKeyAllowed)
-			{
-<<<<<<< HEAD
-				SimpleKey key = new SimpleKey(true, isRequired, tokensParsed + tokens.Count, cursor.Mark());
-=======
-				var key = new SimpleKey(true, isRequired, tokensParsed + tokens.Count, mark);
->>>>>>> beffbbdd
-
-				RemoveSimpleKey();
-
-				simpleKeys.Pop();
-				simpleKeys.Push(key);
-			}
-		}
-	}
-}
+//  This file is part of YamlDotNet - A .NET library for YAML.
+//  Copyright (c) 2008, 2009, 2010, 2011, 2012, 2013 Antoine Aubry
+	
+//  Permission is hereby granted, free of charge, to any person obtaining a copy of
+//  this software and associated documentation files (the "Software"), to deal in
+//  the Software without restriction, including without limitation the rights to
+//  use, copy, modify, merge, publish, distribute, sublicense, and/or sell copies
+//  of the Software, and to permit persons to whom the Software is furnished to do
+//  so, subject to the following conditions:
+	
+//  The above copyright notice and this permission notice shall be included in all
+//  copies or substantial portions of the Software.
+	
+//  THE SOFTWARE IS PROVIDED "AS IS", WITHOUT WARRANTY OF ANY KIND, EXPRESS OR
+//  IMPLIED, INCLUDING BUT NOT LIMITED TO THE WARRANTIES OF MERCHANTABILITY,
+//  FITNESS FOR A PARTICULAR PURPOSE AND NONINFRINGEMENT. IN NO EVENT SHALL THE
+//  AUTHORS OR COPYRIGHT HOLDERS BE LIABLE FOR ANY CLAIM, DAMAGES OR OTHER
+//  LIABILITY, WHETHER IN AN ACTION OF CONTRACT, TORT OR OTHERWISE, ARISING FROM,
+//  OUT OF OR IN CONNECTION WITH THE SOFTWARE OR THE USE OR OTHER DEALINGS IN THE
+//  SOFTWARE.
+
+using System;
+using System.Collections.Generic;
+using System.Diagnostics;
+using System.IO;
+using System.Text;
+using YamlDotNet.Core.Tokens;
+
+namespace YamlDotNet.Core
+{
+	/// <summary>
+	/// Converts a sequence of characters into a sequence of YAML tokens.
+	/// </summary>
+	public class Scanner
+	{
+		private const int MaxVersionNumberLength = 9;
+
+		private readonly Stack<int> indents = new Stack<int>();
+		private readonly InsertionQueue<Token> tokens = new InsertionQueue<Token>();
+		private readonly Stack<SimpleKey> simpleKeys = new Stack<SimpleKey>();
+		private Cursor cursor;
+		private bool streamStartProduced;
+		private bool streamEndProduced;
+		private int indent = -1;
+		private bool simpleKeyAllowed;
+
+		/// <summary>
+		/// Gets the current position inside the input stream.
+		/// </summary>
+		/// <value>The current position.</value>
+		public Mark CurrentPosition
+		{
+			get
+			{
+				return cursor.Mark();
+			}
+		}
+
+		private int flowLevel;
+		private int tokensParsed;
+
+		private const int MaxBufferLength = 8;
+		private readonly CharacterAnalyzer<LookAheadBuffer> analyzer;
+		private bool tokenAvailable;
+
+		private static readonly IDictionary<char, char> simpleEscapeCodes = InitializeSimpleEscapeCodes();
+
+		private static IDictionary<char, char> InitializeSimpleEscapeCodes()
+		{
+			IDictionary<char, char> codes = new SortedDictionary<char, char>();
+			codes.Add('0', '\0');
+			codes.Add('a', '\x07');
+			codes.Add('b', '\x08');
+			codes.Add('t', '\x09');
+			codes.Add('\t', '\x09');
+			codes.Add('n', '\x0A');
+			codes.Add('v', '\x0B');
+			codes.Add('f', '\x0C');
+			codes.Add('r', '\x0D');
+			codes.Add('e', '\x1B');
+			codes.Add(' ', '\x20');
+			codes.Add('"', '"');
+			codes.Add('\'', '\'');
+			codes.Add('\\', '\\');
+			codes.Add('N', '\x85');
+			codes.Add('_', '\xA0');
+			codes.Add('L', '\x2028');
+			codes.Add('P', '\x2029');
+			return codes;
+		}
+
+		private char ReadCurrentCharacter()
+		{
+			char currentCharacter = analyzer.Peek(0);
+			Skip();
+			return currentCharacter;
+		}
+
+		private char ReadLine()
+		{
+			if (analyzer.Check("\r\n\x85")) // CR LF -> LF  --- CR|LF|NEL -> LF
+			{
+				SkipLine();
+				return '\n';
+			}
+
+			char nextChar = analyzer.Peek(0); // LS|PS -> LS|PS
+			SkipLine();
+			return nextChar;
+		}
+
+		/// <summary>
+		/// Initializes a new instance of the <see cref="Scanner"/> class.
+		/// </summary>
+		/// <param name="input">The input.</param>
+		public Scanner(TextReader input)
+		{
+			analyzer = new CharacterAnalyzer<LookAheadBuffer>(new LookAheadBuffer(input, MaxBufferLength));
+			cursor = new Cursor();
+		}
+
+		private Token current;
+
+		/// <summary>
+		/// Gets the current token.
+		/// </summary>
+		public Token Current
+		{
+			get
+			{
+				return current;
+			}
+		}
+
+		/// <summary>
+		/// Moves to the next token.
+		/// </summary>
+		/// <returns></returns>
+		public bool MoveNext()
+		{
+			if (current != null)
+			{
+				ConsumeCurrent();
+			}
+
+			return InternalMoveNext();
+		}
+
+		internal bool InternalMoveNext()
+		{
+			if (!tokenAvailable && !streamEndProduced)
+			{
+				FetchMoreTokens();
+			}
+			if (tokens.Count > 0)
+			{
+				current = tokens.Dequeue();
+				tokenAvailable = false;
+				return true;
+			}
+			else
+			{
+				current = null;
+				return false;
+			}
+		}
+
+		/// <summary>
+		/// Consumes the current token and increments the parsed token count
+		/// </summary>
+		internal void ConsumeCurrent()
+		{
+			++tokensParsed;
+			tokenAvailable = false;
+			current = null;
+		}
+
+		private void FetchMoreTokens()
+		{
+			// While we need more tokens to fetch, do it.
+
+			while (true)
+			{
+				// Check if we really need to fetch more tokens.
+
+				bool needsMoreTokens = false;
+
+				if (tokens.Count == 0)
+				{
+					// Queue is empty.
+
+					needsMoreTokens = true;
+				}
+				else
+				{
+					// Check if any potential simple key may occupy the head position.
+
+					StaleSimpleKeys();
+
+					foreach(var simpleKey in simpleKeys)
+					{
+						if (simpleKey.IsPossible && simpleKey.TokenNumber == tokensParsed)
+						{
+							needsMoreTokens = true;
+							break;
+						}
+					}
+				}
+
+				// We are finished.
+				if (!needsMoreTokens)
+				{
+					break;
+				}
+
+				// Fetch the next token.
+
+				FetchNextToken();
+			}
+			tokenAvailable = true;
+		}
+
+		private static bool StartsWith(StringBuilder what, char start)
+		{
+			return what.Length > 0 && what[0] == start;
+		}
+
+		/// <summary>
+		/// Check the list of potential simple keys and remove the positions that
+		/// cannot contain simple keys anymore.
+		/// </summary>
+
+		private void StaleSimpleKeys()
+		{
+			// Check for a potential simple key for each flow level.
+
+			foreach(var key in simpleKeys)
+			{
+
+				// The specification requires that a simple key
+
+				//  - is limited to a single line,
+				//  - is shorter than 1024 characters.
+
+
+				if (key.IsPossible && (key.Mark.Line < cursor.Line || key.Mark.Index + 1024 < cursor.Index))
+				{
+
+					// Check if the potential simple key to be removed is required.
+
+					if (key.IsRequired)
+					{
+						var mark = cursor.Mark();
+						throw new SyntaxErrorException(mark, mark, "While scanning a simple key, could not find expected ':'.");
+					}
+
+					key.IsPossible = false;
+				}
+			}
+		}
+
+		private void FetchNextToken()
+		{
+			// Check if we just started scanning.  Fetch STREAM-START then.
+
+			if (!streamStartProduced)
+			{
+				FetchStreamStart();
+				return;
+			}
+
+			// Eat whitespaces and comments until we reach the next token.
+
+			ScanToNextToken();
+
+			// Remove obsolete potential simple keys.
+
+			StaleSimpleKeys();
+
+			// Check the indentation level against the current column.
+
+			UnrollIndent(cursor.Column);
+
+
+			// Ensure that the buffer contains at least 4 characters.  4 is the length
+			// of the longest indicators ('--- ' and '... ').
+
+
+			analyzer.Buffer.Cache(4);
+
+			// Is it the end of the stream?
+
+			if (analyzer.Buffer.EndOfInput)
+			{
+				FetchStreamEnd();
+				return;
+			}
+
+			// Is it a directive?
+
+			if (cursor.Column == 0 && analyzer.Check('%'))
+			{
+				FetchDirective();
+				return;
+			}
+
+			// Is it the document start indicator?
+
+			bool isDocumentStart =
+				cursor.Column == 0 &&
+				analyzer.Check('-', 0) &&
+				analyzer.Check('-', 1) &&
+				analyzer.Check('-', 2) &&
+				analyzer.IsWhiteBreakOrZero(3);
+
+			if (isDocumentStart)
+			{
+				FetchDocumentIndicator(true);
+				return;
+			}
+
+			// Is it the document end indicator?
+
+			bool isDocumentEnd =
+				cursor.Column == 0 &&
+				analyzer.Check('.', 0) &&
+				analyzer.Check('.', 1) &&
+				analyzer.Check('.', 2) &&
+				analyzer.IsWhiteBreakOrZero(3);
+
+			if (isDocumentEnd)
+			{
+				FetchDocumentIndicator(false);
+				return;
+			}
+
+			// Is it the flow sequence start indicator?
+
+			if (analyzer.Check('['))
+			{
+				FetchFlowCollectionStart(true);
+				return;
+			}
+
+			// Is it the flow mapping start indicator?
+
+			if (analyzer.Check('{'))
+			{
+				FetchFlowCollectionStart(false);
+				return;
+			}
+
+			// Is it the flow sequence end indicator?
+
+			if (analyzer.Check(']'))
+			{
+				FetchFlowCollectionEnd(true);
+				return;
+			}
+
+			// Is it the flow mapping end indicator?
+
+			if (analyzer.Check('}'))
+			{
+				FetchFlowCollectionEnd(false);
+				return;
+			}
+
+			// Is it the flow entry indicator?
+
+			if (analyzer.Check(','))
+			{
+				FetchFlowEntry();
+				return;
+			}
+
+			// Is it the block entry indicator?
+
+			if (analyzer.Check('-') && analyzer.IsWhiteBreakOrZero(1))
+			{
+				FetchBlockEntry();
+				return;
+			}
+
+			// Is it the key indicator?
+
+			if (analyzer.Check('?') && (flowLevel > 0 || analyzer.IsWhiteBreakOrZero(1)))
+			{
+				FetchKey();
+				return;
+			}
+
+			// Is it the value indicator?
+
+			if (analyzer.Check(':') && (flowLevel > 0 || analyzer.IsWhiteBreakOrZero(1)))
+			{
+				FetchValue();
+				return;
+			}
+
+			// Is it an alias?
+
+			if (analyzer.Check('*'))
+			{
+				FetchAnchor(true);
+				return;
+			}
+
+			// Is it an anchor?
+
+			if (analyzer.Check('&'))
+			{
+				FetchAnchor(false);
+				return;
+			}
+
+			// Is it a tag?
+
+			if (analyzer.Check('!'))
+			{
+				FetchTag();
+				return;
+			}
+
+			// Is it a literal scalar?
+
+			if (analyzer.Check('|') && flowLevel == 0)
+			{
+				FetchBlockScalar(true);
+				return;
+			}
+
+			// Is it a folded scalar?
+
+			if (analyzer.Check('>') && flowLevel == 0)
+			{
+				FetchBlockScalar(false);
+				return;
+			}
+
+			// Is it a single-quoted scalar?
+
+			if (analyzer.Check('\''))
+			{
+				FetchFlowScalar(true);
+				return;
+			}
+
+			// Is it a double-quoted scalar?
+
+			if (analyzer.Check('"'))
+			{
+				FetchFlowScalar(false);
+				return;
+			}
+
+
+			// Is it a plain scalar?
+
+			// A plain scalar may start with any non-blank characters except
+
+			//      '-', '?', ':', ',', '[', ']', '{', '}',
+			//      '#', '&', '*', '!', '|', '>', '\'', '\"',
+			//      '%', '@', '`'.
+
+			// In the block context (and, for the '-' indicator, in the flow context
+			// too), it may also start with the characters
+
+			//      '-', '?', ':'
+
+			// if it is followed by a non-space character.
+
+			// The last rule is more restrictive than the specification requires.
+
+
+			bool isInvalidPlainScalarCharacter = analyzer.IsWhiteBreakOrZero() || analyzer.Check("-?:,[]{}#&*!|>'\"%@`");
+
+			bool isPlainScalar =
+				!isInvalidPlainScalarCharacter ||
+				(analyzer.Check('-') && !analyzer.IsWhite(1)) ||
+				(flowLevel == 0 && (analyzer.Check("?:")) && !analyzer.IsWhiteBreakOrZero(1));
+
+			if (isPlainScalar)
+			{
+				FetchPlainScalar();
+				return;
+			}
+
+			// If we don't determine the token type so far, it is an error.
+			var mark = cursor.Mark();
+			throw new SyntaxErrorException(mark, mark, "While scanning for the next token, find character that cannot start any token.");
+		}
+
+		private bool CheckWhiteSpace()
+		{
+			return analyzer.Check(' ') || ((flowLevel > 0 || !simpleKeyAllowed) && analyzer.Check('\t'));
+		}
+
+		private bool IsDocumentIndicator()
+		{
+			if (cursor.Column == 0 && analyzer.IsWhiteBreakOrZero(3))
+			{
+				bool isDocumentStart = analyzer.Check('-', 0) && analyzer.Check('-', 1) && analyzer.Check('-', 2);
+				bool isDocumentEnd = analyzer.Check('.', 0) && analyzer.Check('.', 1) && analyzer.Check('.', 2);
+
+				return isDocumentStart || isDocumentEnd;
+			}
+			else
+			{
+				return false;
+			}
+		}
+
+		private void Skip()
+		{
+			cursor.Skip();
+			analyzer.Buffer.Skip(1);
+		}
+
+		private void SkipLine()
+		{
+			if (analyzer.IsCrLf())
+			{
+				cursor.SkipLineByOffset(2);
+				analyzer.Buffer.Skip(2);
+			}
+			else if (analyzer.IsBreak())
+			{
+				cursor.SkipLineByOffset(1);
+				analyzer.Buffer.Skip(1);
+			}
+			else if (!analyzer.IsZero())
+			{
+				throw new InvalidOperationException("Not at a break.");
+			}
+		}
+
+		private void ScanToNextToken()
+		{
+			// Until the next token is not find.
+
+			for (; ;)
+			{
+
+				// Eat whitespaces.
+
+				// Tabs are allowed:
+
+				//  - in the flow context;
+				//  - in the block context, but not at the beginning of the line or
+				//  after '-', '?', or ':' (complex value).
+
+
+				while (CheckWhiteSpace())
+				{
+					Skip();
+				}
+
+				// Eat a comment until a line break.
+
+				if (analyzer.Check('#'))
+				{
+					while (!analyzer.IsBreakOrZero())
+					{
+						Skip();
+					}
+				}
+
+				// If it is a line break, eat it.
+
+				if (analyzer.IsBreak())
+				{
+					SkipLine();
+
+					// In the block context, a new line may start a simple key.
+
+					if (flowLevel == 0)
+					{
+						simpleKeyAllowed = true;
+					}
+				}
+				else
+				{
+					// We have find a token.
+
+					break;
+				}
+			}
+		}
+
+		private void FetchStreamStart()
+		{
+			// Initialize the simple key stack.
+
+			simpleKeys.Push(new SimpleKey());
+
+			// A simple key is allowed at the beginning of the stream.
+
+			simpleKeyAllowed = true;
+
+			// We have started.
+
+			streamStartProduced = true;
+
+			// Create the STREAM-START token and append it to the queue.
+
+			var mark = cursor.Mark();
+			tokens.Enqueue(new StreamStart(mark, mark));
+		}
+
+		/// <summary>
+		/// Pop indentation levels from the indents stack until the current level
+		/// becomes less or equal to the column.  For each intendation level, append
+		/// the BLOCK-END token.
+		/// </summary>
+
+		private void UnrollIndent(int column)
+		{
+			// In the flow context, do nothing.
+
+			if (flowLevel != 0)
+			{
+				return;
+			}
+
+			// Loop through the intendation levels in the stack.
+
+			while (indent > column)
+			{
+				// Create a token and append it to the queue.
+
+				var mark = cursor.Mark();
+				tokens.Enqueue(new BlockEnd(mark, mark));
+
+				// Pop the indentation level.
+
+				indent = indents.Pop();
+			}
+		}
+
+		/// <summary>
+		/// Produce the STREAM-END token and shut down the scanner.
+		/// </summary>
+		private void FetchStreamEnd()
+		{
+			cursor.ForceSkipLineAfterNonBreak();
+
+			// Reset the indentation level.
+
+			UnrollIndent(-1);
+
+			// Reset simple keys.
+
+			RemoveSimpleKey();
+
+			simpleKeyAllowed = false;
+
+			// Create the STREAM-END token and append it to the queue.
+
+			streamEndProduced = true;
+			var mark = cursor.Mark();
+			tokens.Enqueue(new StreamEnd(mark, mark));
+		}
+
+		private void FetchDirective()
+		{
+			// Reset the indentation level.
+
+			UnrollIndent(-1);
+
+			// Reset simple keys.
+
+			RemoveSimpleKey();
+
+			simpleKeyAllowed = false;
+
+			// Create the YAML-DIRECTIVE or TAG-DIRECTIVE token.
+
+			Token token = ScanDirective();
+
+			// Append the token to the queue.
+
+			tokens.Enqueue(token);
+		}
+
+		/// <summary>
+		/// Scan a YAML-DIRECTIVE or TAG-DIRECTIVE token.
+		///
+		/// Scope:
+		///      %YAML    1.1    # a comment \n
+		///      ^^^^^^^^^^^^^^^^^^^^^^^^^^^^^^
+		///      %TAG    !yaml!  tag:yaml.org,2002:  \n
+		///      ^^^^^^^^^^^^^^^^^^^^^^^^^^^^^^^^^^^^^^
+		/// </summary>
+		private Token ScanDirective()
+		{
+			// Eat '%'.
+
+			Mark start = cursor.Mark();
+
+			Skip();
+
+			// Scan the directive name.
+
+			string name = ScanDirectiveName(start);
+
+			// Is it a YAML directive?
+
+			Token directive;
+			switch (name)
+			{
+				case "YAML":
+					directive = ScanVersionDirectiveValue(start);
+					break;
+
+				case "TAG":
+					directive = ScanTagDirectiveValue(start);
+					break;
+
+				default:
+					throw new SyntaxErrorException(start, cursor.Mark(), "While scanning a directive, find uknown directive name.");
+			}
+
+			// Eat the rest of the line including any comments.
+
+			while (analyzer.IsWhite())
+			{
+				Skip();
+			}
+
+			if (analyzer.Check('#'))
+			{
+				while (!analyzer.IsBreakOrZero())
+				{
+					Skip();
+				}
+			}
+
+			// Check if we are at the end of the line.
+
+			if (!analyzer.IsBreakOrZero())
+			{
+				throw new SyntaxErrorException(start, cursor.Mark(), "While scanning a directive, did not find expected comment or line break.");
+			}
+
+			// Eat a line break.
+
+			if (analyzer.IsBreak())
+			{
+				SkipLine();
+			}
+
+			return directive;
+		}
+
+		/// <summary>
+		/// Produce the DOCUMENT-START or DOCUMENT-END token.
+		/// </summary>
+
+		private void FetchDocumentIndicator(bool isStartToken)
+		{
+			// Reset the indentation level.
+
+			UnrollIndent(-1);
+
+			// Reset simple keys.
+
+			RemoveSimpleKey();
+
+			simpleKeyAllowed = false;
+
+			// Consume the token.
+
+			Mark start = cursor.Mark();
+
+			Skip();
+			Skip();
+			Skip();
+
+			Token token = isStartToken ? (Token)new DocumentStart(start, cursor.Mark()) : new DocumentEnd(start, start);
+			tokens.Enqueue(token);
+		}
+
+		/// <summary>
+		/// Produce the FLOW-SEQUENCE-START or FLOW-MAPPING-START token.
+		/// </summary>
+
+		private void FetchFlowCollectionStart(bool isSequenceToken)
+		{
+			// The indicators '[' and '{' may start a simple key.
+
+			SaveSimpleKey();
+
+			// Increase the flow level.
+
+			IncreaseFlowLevel();
+
+			// A simple key may follow the indicators '[' and '{'.
+
+			simpleKeyAllowed = true;
+
+			// Consume the token.
+
+			Mark start = cursor.Mark();
+			Skip();
+
+			// Create the FLOW-SEQUENCE-START of FLOW-MAPPING-START token.
+
+			Token token;
+			if (isSequenceToken)
+			{
+				token = new FlowSequenceStart(start, start);
+			}
+			else
+			{
+				token = new FlowMappingStart(start, start);
+			}
+
+			tokens.Enqueue(token);
+		}
+
+		/// <summary>
+		/// Increase the flow level and resize the simple key list if needed.
+		/// </summary>
+
+		private void IncreaseFlowLevel()
+		{
+			// Reset the simple key on the next level.
+
+			simpleKeys.Push(new SimpleKey());
+
+			// Increase the flow level.
+
+			++flowLevel;
+		}
+
+		/// <summary>
+		/// Produce the FLOW-SEQUENCE-END or FLOW-MAPPING-END token.
+		/// </summary>
+
+		private void FetchFlowCollectionEnd(bool isSequenceToken)
+		{
+			// Reset any potential simple key on the current flow level.
+
+			RemoveSimpleKey();
+
+			// Decrease the flow level.
+
+			DecreaseFlowLevel();
+
+			// No simple keys after the indicators ']' and '}'.
+
+			simpleKeyAllowed = false;
+
+			// Consume the token.
+
+			Mark start = cursor.Mark();
+			Skip();
+
+			Token token;
+			if (isSequenceToken)
+			{
+				token = new FlowSequenceEnd(start, start);
+			}
+			else
+			{
+				token = new FlowMappingEnd(start, start);
+			}
+
+			tokens.Enqueue(token);
+		}
+
+		/// <summary>
+		/// Decrease the flow level.
+		/// </summary>
+
+		private void DecreaseFlowLevel()
+		{
+			Debug.Assert(flowLevel > 0, "Could flowLevel be zero when this method is called?");
+			if (flowLevel > 0)
+			{
+				--flowLevel;
+				simpleKeys.Pop();
+			}
+		}
+
+		/// <summary>
+		/// Produce the FLOW-ENTRY token.
+		/// </summary>
+
+		private void FetchFlowEntry()
+		{
+			// Reset any potential simple keys on the current flow level.
+
+			RemoveSimpleKey();
+
+			// Simple keys are allowed after ','.
+
+			simpleKeyAllowed = true;
+
+			// Consume the token.
+
+			Mark start = cursor.Mark();
+			Skip();
+
+			// Create the FLOW-ENTRY token and append it to the queue.
+
+			tokens.Enqueue(new FlowEntry(start, cursor.Mark()));
+		}
+
+		/// <summary>
+		/// Produce the BLOCK-ENTRY token.
+		/// </summary>
+
+		private void FetchBlockEntry()
+		{
+			// Check if the scanner is in the block context.
+
+			if (flowLevel == 0)
+			{
+				// Check if we are allowed to start a new entry.
+
+				if (!simpleKeyAllowed)
+				{
+					var mark = cursor.Mark();
+					throw new SyntaxErrorException(mark, mark, "Block sequence entries are not allowed in this context.");
+				}
+
+				// Add the BLOCK-SEQUENCE-START token if needed.
+				RollIndent(cursor.Column, -1, true, cursor.Mark());
+			}
+			else
+			{
+
+				// It is an error for the '-' indicator to occur in the flow context,
+				// but we let the Parser detect and report about it because the Parser
+				// is able to point to the context.
+
+			}
+
+			// Reset any potential simple keys on the current flow level.
+
+			RemoveSimpleKey();
+
+			// Simple keys are allowed after '-'.
+
+			simpleKeyAllowed = true;
+
+			// Consume the token.
+
+			Mark start = cursor.Mark();
+			Skip();
+
+			// Create the BLOCK-ENTRY token and append it to the queue.
+
+			tokens.Enqueue(new BlockEntry(start, cursor.Mark()));
+		}
+
+		/// <summary>
+		/// Produce the KEY token.
+		/// </summary>
+
+		private void FetchKey()
+		{
+			// In the block context, additional checks are required.
+
+			if (flowLevel == 0)
+			{
+				// Check if we are allowed to start a new key (not nessesary simple).
+
+				if (!simpleKeyAllowed)
+				{
+					var mark = cursor.Mark();
+					throw new SyntaxErrorException(mark, mark, "Mapping keys are not allowed in this context.");
+				}
+
+				// Add the BLOCK-MAPPING-START token if needed.
+
+				RollIndent(cursor.Column, -1, false, cursor.Mark());
+			}
+
+			// Reset any potential simple keys on the current flow level.
+
+			RemoveSimpleKey();
+
+			// Simple keys are allowed after '?' in the block context.
+
+			simpleKeyAllowed = flowLevel == 0;
+
+			// Consume the token.
+
+			Mark start = cursor.Mark();
+			Skip();
+
+			// Create the KEY token and append it to the queue.
+
+			tokens.Enqueue(new Key(start, cursor.Mark()));
+		}
+
+		/// <summary>
+		/// Produce the VALUE token.
+		/// </summary>
+
+		private void FetchValue()
+		{
+			SimpleKey simpleKey = simpleKeys.Peek();
+
+			// Have we find a simple key?
+
+			if (simpleKey.IsPossible)
+			{
+				// Create the KEY token and insert it into the queue.
+
+				tokens.Insert(simpleKey.TokenNumber - tokensParsed, new Key(simpleKey.Mark, simpleKey.Mark));
+
+				// In the block context, we may need to add the BLOCK-MAPPING-START token.
+
+				RollIndent(simpleKey.Mark.Column, simpleKey.TokenNumber, false, simpleKey.Mark);
+
+				// Remove the simple key.
+
+				simpleKey.IsPossible = false;
+
+				// A simple key cannot follow another simple key.
+
+				simpleKeyAllowed = false;
+			}
+			else
+			{
+				// The ':' indicator follows a complex key.
+
+				// In the block context, extra checks are required.
+
+				if (flowLevel == 0)
+				{
+					// Check if we are allowed to start a complex value.
+
+					if (!simpleKeyAllowed)
+					{
+						var mark = cursor.Mark();
+						throw new SyntaxErrorException(mark, mark, "Mapping values are not allowed in this context.");
+					}
+
+					// Add the BLOCK-MAPPING-START token if needed.
+
+					RollIndent(cursor.Column, -1, false, cursor.Mark());
+				}
+
+				// Simple keys after ':' are allowed in the block context.
+
+				simpleKeyAllowed = flowLevel == 0;
+			}
+
+			// Consume the token.
+
+			Mark start = cursor.Mark();
+			Skip();
+
+			// Create the VALUE token and append it to the queue.
+
+			tokens.Enqueue(new Value(start, cursor.Mark()));
+		}
+
+		/// <summary>
+		/// Push the current indentation level to the stack and set the new level
+		/// the current column is greater than the indentation level.  In this case,
+		/// append or insert the specified token into the token queue.
+		/// </summary>
+		private void RollIndent(int column, int number, bool isSequence, Mark position)
+		{
+			// In the flow context, do nothing.
+
+			if (flowLevel > 0)
+			{
+				return;
+			}
+
+			if (indent < column)
+			{
+
+				// Push the current indentation level to the stack and set the new
+				// indentation level.
+
+
+				indents.Push(indent);
+
+				indent = column;
+
+				// Create a token and insert it into the queue.
+
+				Token token;
+				if (isSequence)
+				{
+					token = new BlockSequenceStart(position, position);
+				}
+				else
+				{
+					token = new BlockMappingStart(position, position);
+				}
+
+				if (number == -1)
+				{
+					tokens.Enqueue(token);
+				}
+				else
+				{
+					tokens.Insert(number - tokensParsed, token);
+				}
+			}
+		}
+
+		/// <summary>
+		/// Produce the ALIAS or ANCHOR token.
+		/// </summary>
+
+		private void FetchAnchor(bool isAlias)
+		{
+			// An anchor or an alias could be a simple key.
+
+			SaveSimpleKey();
+
+			// A simple key cannot follow an anchor or an alias.
+
+			simpleKeyAllowed = false;
+
+			// Create the ALIAS or ANCHOR token and append it to the queue.
+
+			tokens.Enqueue(ScanAnchor(isAlias));
+		}
+
+		private Token ScanAnchor(bool isAlias)
+		{
+			// Eat the indicator character.
+
+			Mark start = cursor.Mark();
+
+			Skip();
+
+			// Consume the value.
+
+			StringBuilder value = new StringBuilder();
+			while (analyzer.IsAlphaNumericDashOrUnderscore())
+			{
+				value.Append(ReadCurrentCharacter());
+			}
+
+
+			// Check if length of the anchor is greater than 0 and it is followed by
+			// a whitespace character or one of the indicators:
+
+			//      '?', ':', ',', ']', '}', '%', '@', '`'.
+
+
+			if (value.Length == 0 || !(analyzer.IsWhiteBreakOrZero() || analyzer.Check("?:,]}%@`")))
+			{
+				throw new SyntaxErrorException(start, cursor.Mark(), "While scanning an anchor or alias, did not find expected alphabetic or numeric character.");
+			}
+
+			// Create a token.
+
+			if (isAlias)
+			{
+				return new AnchorAlias(value.ToString(), start, cursor.Mark());
+			}
+			else
+			{
+				return new Anchor(value.ToString(), start, cursor.Mark());
+			}
+		}
+
+		/// <summary>
+		/// Produce the TAG token.
+		/// </summary>
+
+		private void FetchTag()
+		{
+			// A tag could be a simple key.
+
+			SaveSimpleKey();
+
+			// A simple key cannot follow a tag.
+
+			simpleKeyAllowed = false;
+
+			// Create the TAG token and append it to the queue.
+
+			tokens.Enqueue(ScanTag());
+		}
+
+		/// <summary>
+		/// Scan a TAG token.
+		/// </summary>
+
+		Token ScanTag()
+		{
+			Mark start = cursor.Mark();
+
+			// Check if the tag is in the canonical form.
+
+			string handle;
+			string suffix;
+
+			if (analyzer.Check('<', 1))
+			{
+				// Set the handle to ''
+
+				handle = string.Empty;
+
+				// Eat '!<'
+
+				Skip();
+				Skip();
+
+				// Consume the tag value.
+
+				suffix = ScanTagUri(null, start);
+
+				// Check for '>' and eat it.
+
+				if (!analyzer.Check('>'))
+				{
+					throw new SyntaxErrorException(start, cursor.Mark(), "While scanning a tag, did not find the expected '>'.");
+				}
+
+				Skip();
+			}
+			else
+			{
+				// The tag has either the '!suffix' or the '!handle!suffix' form.
+
+				// First, try to scan a handle.
+
+				string firstPart = ScanTagHandle(false, start);
+
+				// Check if it is, indeed, handle.
+
+				if (firstPart.Length > 1 && firstPart[0] == '!' && firstPart[firstPart.Length - 1] == '!')
+				{
+					handle = firstPart;
+
+					// Scan the suffix now.
+
+					suffix = ScanTagUri(null, start);
+				}
+				else
+				{
+					// It wasn't a handle after all.  Scan the rest of the tag.
+
+					suffix = ScanTagUri(firstPart, start);
+
+					// Set the handle to '!'.
+
+					handle = "!";
+
+
+					// A special case: the '!' tag.  Set the handle to '' and the
+					// suffix to '!'.
+
+
+					if (suffix.Length == 0)
+					{
+						suffix = handle;
+						handle = string.Empty;
+					}
+				}
+			}
+
+			// Check the character which ends the tag.
+
+			if (!analyzer.IsWhiteBreakOrZero())
+			{
+				throw new SyntaxErrorException(start, cursor.Mark(), "While scanning a tag, did not find expected whitespace or line break.");
+			}
+
+			// Create a token.
+
+			return new Tag(handle, suffix, start, cursor.Mark());
+		}
+
+		/// <summary>
+		/// Produce the SCALAR(...,literal) or SCALAR(...,folded) tokens.
+		/// </summary>
+
+		private void FetchBlockScalar(bool isLiteral)
+		{
+			// Remove any potential simple keys.
+
+			RemoveSimpleKey();
+
+			// A simple key may follow a block scalar.
+
+			simpleKeyAllowed = true;
+
+			// Create the SCALAR token and append it to the queue.
+
+			tokens.Enqueue(ScanBlockScalar(isLiteral));
+		}
+
+		/// <summary>
+		/// Scan a block scalar.
+		/// </summary>
+
+		Token ScanBlockScalar(bool isLiteral)
+		{
+			StringBuilder value = new StringBuilder();
+			StringBuilder leadingBreak = new StringBuilder();
+			StringBuilder trailingBreaks = new StringBuilder();
+
+			int chomping = 0;
+			int increment = 0;
+			int currentIndent = 0;
+			bool leadingBlank = false;
+
+			// Eat the indicator '|' or '>'.
+
+			Mark start = cursor.Mark();
+
+			Skip();
+
+			// Check for a chomping indicator.
+
+			if (analyzer.Check("+-"))
+			{
+				// Set the chomping method and eat the indicator.
+
+				chomping = analyzer.Check('+') ? + 1 : -1;
+
+				Skip();
+
+				// Check for an indentation indicator.
+
+				if (analyzer.IsDigit())
+				{
+					// Check that the intendation is greater than 0.
+
+					if (analyzer.Check('0'))
+					{
+						throw new SyntaxErrorException(start, cursor.Mark(), "While scanning a block scalar, find an intendation indicator equal to 0.");
+					}
+
+					// Get the intendation level and eat the indicator.
+
+					increment = analyzer.AsDigit();
+
+					Skip();
+				}
+			}
+
+			// Do the same as above, but in the opposite order.
+
+			else if (analyzer.IsDigit())
+			{
+				if (analyzer.Check('0'))
+				{
+					throw new SyntaxErrorException(start, cursor.Mark(), "While scanning a block scalar, find an intendation indicator equal to 0.");
+				}
+
+				increment = analyzer.AsDigit();
+
+				Skip();
+
+				if (analyzer.Check("+-"))
+				{
+					chomping = analyzer.Check('+') ? + 1 : -1;
+
+					Skip();
+				}
+			}
+
+			// Eat whitespaces and comments to the end of the line.
+
+			while (analyzer.IsWhite())
+			{
+				Skip();
+			}
+
+			if (analyzer.Check('#'))
+			{
+				while (!analyzer.IsBreakOrZero())
+				{
+					Skip();
+				}
+			}
+
+			// Check if we are at the end of the line.
+
+			if (!analyzer.IsBreakOrZero())
+			{
+				throw new SyntaxErrorException(start, cursor.Mark(), "While scanning a block scalar, did not find expected comment or line break.");
+			}
+
+			// Eat a line break.
+
+			if (analyzer.IsBreak())
+			{
+				SkipLine();
+			}
+
+			Mark end = cursor.Mark();
+
+			// Set the intendation level if it was specified.
+
+			if (increment != 0)
+			{
+				currentIndent = indent >= 0 ? indent + increment : increment;
+			}
+
+			// Scan the leading line breaks and determine the indentation level if needed.
+
+			currentIndent = ScanBlockScalarBreaks(currentIndent, trailingBreaks, start, ref end);
+
+			// Scan the block scalar content.
+
+			while (cursor.Column == currentIndent && !analyzer.IsZero())
+			{
+
+				// We are at the beginning of a non-empty line.
+
+
+				// Is it a trailing whitespace?
+
+				bool trailingBlank = analyzer.IsWhite();
+
+				// Check if we need to fold the leading line break.
+
+				if (!isLiteral && StartsWith(leadingBreak, '\n') && !leadingBlank && !trailingBlank)
+				{
+					// Do we need to join the lines by space?
+
+					if (trailingBreaks.Length == 0)
+					{
+						value.Append(' ');
+					}
+
+					leadingBreak.Length = 0;
+				}
+				else
+				{
+					value.Append(leadingBreak.ToString());
+					leadingBreak.Length = 0;
+				}
+
+				// Append the remaining line breaks.
+
+				value.Append(trailingBreaks.ToString());
+				trailingBreaks.Length = 0;
+
+				// Is it a leading whitespace?
+
+				leadingBlank = analyzer.IsWhite();
+
+				// Consume the current line.
+
+				while (!analyzer.IsBreakOrZero())
+				{
+					value.Append(ReadCurrentCharacter());
+				}
+
+				// Consume the line break.
+
+				leadingBreak.Append(ReadLine());
+
+				// Eat the following intendation spaces and line breaks.
+
+				currentIndent = ScanBlockScalarBreaks(currentIndent, trailingBreaks, start, ref end);
+			}
+
+			// Chomp the tail.
+
+			if (chomping != -1)
+			{
+				value.Append(leadingBreak);
+			}
+			if (chomping == 1)
+			{
+				value.Append(trailingBreaks);
+			}
+
+			// Create a token.
+
+			ScalarStyle style = isLiteral ? ScalarStyle.Literal : ScalarStyle.Folded;
+			return new Scalar(value.ToString(), style, start, end);
+		}
+
+		/// <summary>
+		/// Scan intendation spaces and line breaks for a block scalar.  Determine the
+		/// intendation level if needed.
+		/// </summary>
+
+		private int ScanBlockScalarBreaks(int currentIndent, StringBuilder breaks, Mark start, ref Mark end)
+		{
+			int maxIndent = 0;
+
+			end = cursor.Mark();
+
+			// Eat the intendation spaces and line breaks.
+
+			for (; ;)
+			{
+				// Eat the intendation spaces.
+
+				while ((currentIndent == 0 || cursor.Column < currentIndent) && analyzer.IsSpace())
+				{
+					Skip();
+				}
+
+				if (cursor.Column > maxIndent)
+				{
+					maxIndent = cursor.Column;
+				}
+
+				// Check for a tab character messing the intendation.
+
+				if ((currentIndent == 0 || cursor.Column < currentIndent) && analyzer.IsTab())
+				{
+					throw new SyntaxErrorException(start, cursor.Mark(), "While scanning a block scalar, find a tab character where an intendation space is expected.");
+				}
+
+				// Have we find a non-empty line?
+
+				if (!analyzer.IsBreak())
+				{
+					break;
+				}
+
+				// Consume the line break.
+
+				breaks.Append(ReadLine());
+
+				end = cursor.Mark();
+			}
+
+			// Determine the indentation level if needed.
+
+			if (currentIndent == 0)
+			{
+				currentIndent = Math.Max(maxIndent, Math.Max(indent + 1, 1));
+			}
+
+			return currentIndent;
+		}
+
+		/// <summary>
+		/// Produce the SCALAR(...,single-quoted) or SCALAR(...,double-quoted) tokens.
+		/// </summary>
+
+		private void FetchFlowScalar(bool isSingleQuoted)
+		{
+			// A plain scalar could be a simple key.
+
+			SaveSimpleKey();
+
+			// A simple key cannot follow a flow scalar.
+
+			simpleKeyAllowed = false;
+
+			// Create the SCALAR token and append it to the queue.
+
+			tokens.Enqueue(ScanFlowScalar(isSingleQuoted));
+		}
+
+		/// <summary>
+		/// Scan a quoted scalar.
+		/// </summary>
+
+		private Token ScanFlowScalar(bool isSingleQuoted)
+		{
+			// Eat the left quote.
+
+			Mark start = cursor.Mark();
+
+			Skip();
+
+			// Consume the content of the quoted scalar.
+
+			StringBuilder value = new StringBuilder();
+			StringBuilder whitespaces = new StringBuilder();
+			StringBuilder leadingBreak = new StringBuilder();
+			StringBuilder trailingBreaks = new StringBuilder();
+			for (; ;)
+			{
+				// Check that there are no document indicators at the beginning of the line.
+
+				if (IsDocumentIndicator())
+				{
+					throw new SyntaxErrorException(start, cursor.Mark(), "While scanning a quoted scalar, find unexpected document indicator.");
+				}
+
+				// Check for EOF.
+
+				if (analyzer.IsZero())
+				{
+					throw new SyntaxErrorException(start, cursor.Mark(), "While scanning a quoted scalar, find unexpected end of stream.");
+				}
+
+				// Consume non-blank characters.
+
+				bool hasLeadingBlanks = false;
+
+				while (!analyzer.IsWhiteBreakOrZero())
+				{
+					// Check for an escaped single quote.
+
+					if (isSingleQuoted && analyzer.Check('\'', 0) && analyzer.Check('\'', 1))
+					{
+						value.Append('\'');
+						Skip();
+						Skip();
+					}
+
+					// Check for the right quote.
+
+					else if (analyzer.Check(isSingleQuoted ? '\'' : '"'))
+					{
+						break;
+					}
+
+					// Check for an escaped line break.
+
+					else if (!isSingleQuoted && analyzer.Check('\\') && analyzer.IsBreak(1))
+					{
+						Skip();
+						SkipLine();
+						hasLeadingBlanks = true;
+						break;
+					}
+
+					// Check for an escape sequence.
+
+					else if (!isSingleQuoted && analyzer.Check('\\'))
+					{
+						int codeLength = 0;
+
+						// Check the escape character.
+
+						char escapeCharacter = analyzer.Peek(1);
+						switch (escapeCharacter)
+						{
+							case 'x':
+								codeLength = 2;
+								break;
+
+							case 'u':
+								codeLength = 4;
+								break;
+
+							case 'U':
+								codeLength = 8;
+								break;
+
+							default:
+								char unescapedCharacter;
+								if (simpleEscapeCodes.TryGetValue(escapeCharacter, out unescapedCharacter))
+								{
+									value.Append(unescapedCharacter);
+								}
+								else
+								{
+									throw new SyntaxErrorException(start, cursor.Mark(), "While parsing a quoted scalar, find unknown escape character.");
+								}
+								break;
+						}
+
+						Skip();
+						Skip();
+
+						// Consume an arbitrary escape code.
+
+						if (codeLength > 0)
+						{
+							uint character = 0;
+
+							// Scan the character value.
+
+							for (int k = 0; k < codeLength; ++k)
+							{
+								if (!analyzer.IsHex(k))
+								{
+									throw new SyntaxErrorException(start, cursor.Mark(), "While parsing a quoted scalar, did not find expected hexdecimal number.");
+								}
+								character = (uint)((character << 4) + analyzer.AsHex(k));
+							}
+
+							// Check the value and write the character.
+
+							if ((character >= 0xD800 && character <= 0xDFFF) || character > 0x10FFFF)
+							{
+								throw new SyntaxErrorException(start, cursor.Mark(), "While parsing a quoted scalar, find invalid Unicode character escape code.");
+							}
+
+							value.Append((char)character);
+
+							// Advance the pointer.
+
+							for (int k = 0; k < codeLength; ++k)
+							{
+								Skip();
+							}
+						}
+					}
+					else
+					{
+						// It is a non-escaped non-blank character.
+
+						value.Append(ReadCurrentCharacter());
+					}
+				}
+
+				// Check if we are at the end of the scalar.
+
+				if (analyzer.Check(isSingleQuoted ? '\'' : '"'))
+					break;
+
+				// Consume blank characters.
+
+				while (analyzer.IsWhite() || analyzer.IsBreak())
+				{
+					if (analyzer.IsWhite())
+					{
+						// Consume a space or a tab character.
+
+						if (!hasLeadingBlanks)
+						{
+							whitespaces.Append(ReadCurrentCharacter());
+						}
+						else
+						{
+							Skip();
+						}
+					}
+					else
+					{
+						// Check if it is a first line break.
+
+						if (!hasLeadingBlanks)
+						{
+							whitespaces.Length = 0;
+							leadingBreak.Append(ReadLine());
+							hasLeadingBlanks = true;
+						}
+						else
+						{
+							trailingBreaks.Append(ReadLine());
+						}
+					}
+				}
+
+				// Join the whitespaces or fold line breaks.
+
+				if (hasLeadingBlanks)
+				{
+					// Do we need to fold line breaks?
+
+					if (StartsWith(leadingBreak, '\n'))
+					{
+						if (trailingBreaks.Length == 0)
+						{
+							value.Append(' ');
+						}
+						else
+						{
+							value.Append(trailingBreaks.ToString());
+						}
+					}
+					else
+					{
+						value.Append(leadingBreak.ToString());
+						value.Append(trailingBreaks.ToString());
+					}
+					leadingBreak.Length = 0;
+					trailingBreaks.Length = 0;
+				}
+				else
+				{
+					value.Append(whitespaces.ToString());
+					whitespaces.Length = 0;
+				}
+			}
+
+			// Eat the right quote.
+
+			Skip();
+
+			return new Scalar(value.ToString(), isSingleQuoted ? ScalarStyle.SingleQuoted : ScalarStyle.DoubleQuoted);
+		}
+
+		/// <summary>
+		/// Produce the SCALAR(...,plain) token.
+		/// </summary>
+
+		private void FetchPlainScalar()
+		{
+			// A plain scalar could be a simple key.
+
+			SaveSimpleKey();
+
+			// A simple key cannot follow a flow scalar.
+
+			simpleKeyAllowed = false;
+
+			// Create the SCALAR token and append it to the queue.
+
+			tokens.Enqueue(ScanPlainScalar());
+		}
+
+		/// <summary>
+		/// Scan a plain scalar.
+		/// </summary>
+
+		private Token ScanPlainScalar()
+		{
+			StringBuilder value = new StringBuilder();
+			StringBuilder whitespaces = new StringBuilder();
+			StringBuilder leadingBreak = new StringBuilder();
+			StringBuilder trailingBreaks = new StringBuilder();
+
+			bool hasLeadingBlanks = false;
+			int currentIndent = indent + 1;
+
+			Mark start = cursor.Mark();
+			Mark end = start;
+
+			// Consume the content of the plain scalar.
+
+			for (; ;)
+			{
+				// Check for a document indicator.
+
+				if (IsDocumentIndicator())
+				{
+					break;
+				}
+
+				// Check for a comment.
+
+				if (analyzer.Check('#'))
+				{
+					break;
+				}
+
+				// Consume non-blank characters.
+				while (!analyzer.IsWhiteBreakOrZero())
+				{
+					// Check for 'x:x' in the flow context. TODO: Fix the test "spec-08-13".
+
+					if (flowLevel > 0 && analyzer.Check(':') && !analyzer.IsWhiteBreakOrZero(1))
+					{
+						throw new SyntaxErrorException(start, cursor.Mark(), "While scanning a plain scalar, find unexpected ':'.");
+					}
+
+					// Check for indicators that may end a plain scalar.
+
+					if ((analyzer.Check(':') && analyzer.IsWhiteBreakOrZero(1)) || (flowLevel > 0 && analyzer.Check(",:?[]{}")))
+					{
+						break;
+					}
+
+					// Check if we need to join whitespaces and breaks.
+
+					if (hasLeadingBlanks || whitespaces.Length > 0)
+					{
+						if (hasLeadingBlanks)
+						{
+							// Do we need to fold line breaks?
+
+							if (StartsWith(leadingBreak, '\n'))
+							{
+								if (trailingBreaks.Length == 0)
+								{
+									value.Append(' ');
+								}
+								else
+								{
+									value.Append(trailingBreaks);
+								}
+							}
+							else
+							{
+								value.Append(leadingBreak);
+								value.Append(trailingBreaks);
+							}
+
+							leadingBreak.Length = 0;
+							trailingBreaks.Length = 0;
+
+							hasLeadingBlanks = false;
+						}
+						else
+						{
+							value.Append(whitespaces);
+							whitespaces.Length = 0;
+						}
+					}
+
+					// Copy the character.
+
+					value.Append(ReadCurrentCharacter());
+
+					end = cursor.Mark();
+				}
+
+				// Is it the end?
+
+				if (!(analyzer.IsWhite() || analyzer.IsBreak()))
+				{
+					break;
+				}
+
+				// Consume blank characters.
+
+				while (analyzer.IsWhite() || analyzer.IsBreak())
+				{
+					if (analyzer.IsWhite())
+					{
+						// Check for tab character that abuse intendation.
+
+						if (hasLeadingBlanks && cursor.Column < currentIndent && analyzer.IsTab())
+						{
+							throw new SyntaxErrorException(start, cursor.Mark(), "While scanning a plain scalar, find a tab character that violate intendation.");
+						}
+
+						// Consume a space or a tab character.
+
+						if (!hasLeadingBlanks)
+						{
+							whitespaces.Append(ReadCurrentCharacter());
+						}
+						else
+						{
+							Skip();
+						}
+					}
+					else
+					{
+						// Check if it is a first line break.
+
+						if (!hasLeadingBlanks)
+						{
+							whitespaces.Length = 0;
+							leadingBreak.Append(ReadLine());
+							hasLeadingBlanks = true;
+						}
+						else
+						{
+							trailingBreaks.Append(ReadLine());
+						}
+					}
+				}
+
+				// Check intendation level.
+
+				if (flowLevel == 0 && cursor.Column < currentIndent)
+				{
+					break;
+				}
+			}
+
+			// Note that we change the 'simple_key_allowed' flag.
+
+			if (hasLeadingBlanks)
+			{
+				simpleKeyAllowed = true;
+			}
+
+			// Create a token.
+
+			return new Scalar(value.ToString(), ScalarStyle.Plain, start, end);
+		}
+
+
+		/// <summary>
+		/// Remove a potential simple key at the current flow level.
+		/// </summary>
+
+		private void RemoveSimpleKey()
+		{
+			SimpleKey key = simpleKeys.Peek();
+
+			if (key.IsPossible && key.IsRequired)
+			{
+				// If the key is required, it is an error.
+
+				throw new SyntaxErrorException(key.Mark, key.Mark, "While scanning a simple key, could not find expected ':'.");
+			}
+
+			// Remove the key from the stack.
+
+			key.IsPossible = false;
+		}
+
+		/// <summary>
+		/// Scan the directive name.
+		///
+		/// Scope:
+		///      %YAML   1.1     # a comment \n
+		///       ^^^^
+		///      %TAG    !yaml!  tag:yaml.org,2002:  \n
+		///       ^^^
+		/// </summary>
+		private string ScanDirectiveName(Mark start)
+		{
+			StringBuilder name = new StringBuilder();
+
+			// Consume the directive name.
+
+			while (analyzer.IsAlphaNumericDashOrUnderscore())
+			{
+				name.Append(ReadCurrentCharacter());
+			}
+
+			// Check if the name is empty.
+
+			if (name.Length == 0)
+			{
+				throw new SyntaxErrorException(start, cursor.Mark(), "While scanning a directive, could not find expected directive name.");
+			}
+
+			// Check for an blank character after the name.
+
+			if (!analyzer.IsWhiteBreakOrZero())
+			{
+				throw new SyntaxErrorException(start, cursor.Mark(), "While scanning a directive, find unexpected non-alphabetical character.");
+			}
+
+			return name.ToString();
+		}
+
+		private void SkipWhitespaces()
+		{
+			// Eat whitespaces.
+
+			while (analyzer.IsWhite())
+			{
+				Skip();
+			}
+		}
+
+		/// <summary>
+		/// Scan the value of VERSION-DIRECTIVE.
+		///
+		/// Scope:
+		///      %YAML   1.1     # a comment \n
+		///           ^^^^^^
+		/// </summary>
+		private Token ScanVersionDirectiveValue(Mark start)
+		{
+			SkipWhitespaces();
+
+			// Consume the major version number.
+
+			int major = ScanVersionDirectiveNumber(start);
+
+			// Eat '.'.
+
+			if (!analyzer.Check('.'))
+			{
+				throw new SyntaxErrorException(start, cursor.Mark(), "While scanning a %YAML directive, did not find expected digit or '.' character.");
+			}
+
+			Skip();
+
+			// Consume the minor version number.
+
+			int minor = ScanVersionDirectiveNumber(start);
+
+			return new VersionDirective(new Version(major, minor), start, start);
+		}
+
+		/// <summary>
+		/// Scan the value of a TAG-DIRECTIVE token.
+		///
+		/// Scope:
+		///      %TAG    !yaml!  tag:yaml.org,2002:  \n
+		///          ^^^^^^^^^^^^^^^^^^^^^^^^^^^^^^
+		/// </summary>
+		private Token ScanTagDirectiveValue(Mark start)
+		{
+			SkipWhitespaces();
+
+			// Scan a handle.
+
+			string handle = ScanTagHandle(true, start);
+
+			// Expect a whitespace.
+
+			if (!analyzer.IsWhite())
+			{
+				throw new SyntaxErrorException(start, cursor.Mark(), "While scanning a %TAG directive, did not find expected whitespace.");
+			}
+
+			SkipWhitespaces();
+
+			// Scan a prefix.
+
+			string prefix = ScanTagUri(null, start);
+
+			// Expect a whitespace or line break.
+
+			if (!analyzer.IsWhiteBreakOrZero())
+			{
+				throw new SyntaxErrorException(start, cursor.Mark(), "While scanning a %TAG directive, did not find expected whitespace or line break.");
+			}
+
+			return new TagDirective(handle, prefix, start, start);
+		}
+
+		/// <summary>
+		/// Scan a tag.
+		/// </summary>
+
+		private string ScanTagUri(string head, Mark start)
+		{
+			StringBuilder tag = new StringBuilder();
+			if (head != null && head.Length > 1)
+			{
+				tag.Append(head.Substring(1));
+			}
+
+			// Scan the tag.
+
+			// The set of characters that may appear in URI is as follows:
+
+			//      '0'-'9', 'A'-'Z', 'a'-'z', '_', '-', ';', '/', '?', ':', '@', '&',
+			//      '=', '+', '$', ',', '.', '!', '~', '*', '\'', '(', ')', '[', ']',
+			//      '%'.
+
+
+			while (analyzer.IsAlphaNumericDashOrUnderscore() || analyzer.Check(";/?:@&=+$,.!~*'()[]%"))
+			{
+				// Check if it is a URI-escape sequence.
+
+				if (analyzer.Check('%'))
+				{
+					tag.Append(ScanUriEscapes(start));
+				}
+				else
+				{
+					tag.Append(ReadCurrentCharacter());
+				}
+			}
+
+			// Check if the tag is non-empty.
+
+			if (tag.Length == 0)
+			{
+				throw new SyntaxErrorException(start, cursor.Mark(), "While parsing a tag, did not find expected tag URI.");
+			}
+
+			return tag.ToString();
+		}
+
+		/// <summary>
+		/// Decode an URI-escape sequence corresponding to a single UTF-8 character.
+		/// </summary>
+
+		private char ScanUriEscapes(Mark start)
+		{
+			// Decode the required number of characters.
+
+			List<byte> charBytes = new List<byte>();
+			int width = 0;
+			do
+			{
+				// Check for a URI-escaped octet.
+
+				if (!(analyzer.Check('%') && analyzer.IsHex(1) && analyzer.IsHex(2)))
+				{
+					throw new SyntaxErrorException(start, cursor.Mark(), "While parsing a tag, did not find URI escaped octet.");
+				}
+
+				// Get the octet.
+
+				int octet = (analyzer.AsHex(1) << 4) + analyzer.AsHex(2);
+
+				// If it is the leading octet, determine the length of the UTF-8 sequence.
+
+				if (width == 0)
+				{
+					width = (octet & 0x80) == 0x00 ? 1 :
+							(octet & 0xE0) == 0xC0 ? 2 :
+							(octet & 0xF0) == 0xE0 ? 3 :
+							(octet & 0xF8) == 0xF0 ? 4 : 0;
+
+					if (width == 0)
+					{
+						throw new SyntaxErrorException(start, cursor.Mark(), "While parsing a tag, find an incorrect leading UTF-8 octet.");
+					}
+				}
+				else
+				{
+					// Check if the trailing octet is correct.
+
+					if ((octet & 0xC0) != 0x80)
+					{
+						throw new SyntaxErrorException(start, cursor.Mark(), "While parsing a tag, find an incorrect trailing UTF-8 octet.");
+					}
+				}
+
+				// Copy the octet and move the pointers.
+
+				charBytes.Add((byte)octet);
+
+				Skip();
+				Skip();
+				Skip();
+			}
+			while (--width > 0);
+
+			char[] characters = Encoding.UTF8.GetChars(charBytes.ToArray());
+
+			if (characters.Length != 1)
+			{
+				throw new SyntaxErrorException(start, cursor.Mark(), "While parsing a tag, find an incorrect UTF-8 sequence.");
+			}
+
+			return characters[0];
+		}
+
+		/// <summary>
+		/// Scan a tag handle.
+		/// </summary>
+
+		private string ScanTagHandle(bool isDirective, Mark start)
+		{
+
+			// Check the initial '!' character.
+
+			if (!analyzer.Check('!'))
+			{
+				throw new SyntaxErrorException(start, cursor.Mark(), "While scanning a tag, did not find expected '!'.");
+			}
+
+			// Copy the '!' character.
+
+			StringBuilder tagHandle = new StringBuilder();
+			tagHandle.Append(ReadCurrentCharacter());
+
+			// Copy all subsequent alphabetical and numerical characters.
+
+			while (analyzer.IsAlphaNumericDashOrUnderscore())
+			{
+				tagHandle.Append(ReadCurrentCharacter());
+			}
+
+			// Check if the trailing character is '!' and copy it.
+
+			if (analyzer.Check('!'))
+			{
+				tagHandle.Append(ReadCurrentCharacter());
+			}
+			else
+			{
+
+				// It's either the '!' tag or not really a tag handle.  If it's a %TAG
+				// directive, it's an error.  If it's a tag token, it must be a part of
+				// URI.
+
+
+				if (isDirective && (tagHandle.Length != 1 || tagHandle[0] != '!'))
+				{
+					throw new SyntaxErrorException(start, cursor.Mark(), "While parsing a tag directive, did not find expected '!'.");
+				}
+			}
+
+			return tagHandle.ToString();
+		}
+
+		/// <summary>
+		/// Scan the version number of VERSION-DIRECTIVE.
+		///
+		/// Scope:
+		///      %YAML   1.1     # a comment \n
+		///              ^
+		///      %YAML   1.1     # a comment \n
+		///                ^
+		/// </summary>
+		private int ScanVersionDirectiveNumber(Mark start)
+		{
+			int value = 0;
+			int length = 0;
+
+			// Repeat while the next character is digit.
+
+			while (analyzer.IsDigit())
+			{
+				// Check if the number is too long.
+
+				if (++length > MaxVersionNumberLength)
+				{
+					throw new SyntaxErrorException(start, cursor.Mark(), "While scanning a %YAML directive, find extremely long version number.");
+				}
+
+				value = value * 10 + analyzer.AsDigit();
+
+				Skip();
+			}
+
+			// Check if the number was present.
+
+			if (length == 0)
+			{
+				throw new SyntaxErrorException(start, cursor.Mark(), "While scanning a %YAML directive, did not find expected version number.");
+			}
+
+			return value;
+		}
+
+		/// <summary>
+		/// Check if a simple key may start at the current position and add it if
+		/// needed.
+		/// </summary>
+
+		private void SaveSimpleKey()
+		{
+
+			// A simple key is required at the current position if the scanner is in
+			// the block context and the current column coincides with the indentation
+			// level.
+
+
+			bool isRequired = (flowLevel == 0 && indent == cursor.Column);
+
+
+			// A simple key is required only when it is the first token in the current
+			// line.  Therefore it is always allowed.  But we add a check anyway.
+
+
+			Debug.Assert(simpleKeyAllowed || !isRequired, "Can't require a simple key and disallow it at the same time.");    // Impossible.
+
+
+			// If the current position may start a simple key, save it.
+
+
+			if (simpleKeyAllowed)
+			{
+				var key = new SimpleKey(true, isRequired, tokensParsed + tokens.Count, cursor.Mark());
+
+				RemoveSimpleKey();
+
+				simpleKeys.Pop();
+				simpleKeys.Push(key);
+			}
+		}
+	}
+}