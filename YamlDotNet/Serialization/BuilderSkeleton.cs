﻿// This file is part of YamlDotNet - A .NET library for YAML.
// Copyright (c) Antoine Aubry and contributors
//
// Permission is hereby granted, free of charge, to any person obtaining a copy of
// this software and associated documentation files (the "Software"), to deal in
// the Software without restriction, including without limitation the rights to
// use, copy, modify, merge, publish, distribute, sublicense, and/or sell copies
// of the Software, and to permit persons to whom the Software is furnished to do
// so, subject to the following conditions:
//
// The above copyright notice and this permission notice shall be included in all
// copies or substantial portions of the Software.
//
// THE SOFTWARE IS PROVIDED "AS IS", WITHOUT WARRANTY OF ANY KIND, EXPRESS OR
// IMPLIED, INCLUDING BUT NOT LIMITED TO THE WARRANTIES OF MERCHANTABILITY,
// FITNESS FOR A PARTICULAR PURPOSE AND NONINFRINGEMENT. IN NO EVENT SHALL THE
// AUTHORS OR COPYRIGHT HOLDERS BE LIABLE FOR ANY CLAIM, DAMAGES OR OTHER
// LIABILITY, WHETHER IN AN ACTION OF CONTRACT, TORT OR OTHERWISE, ARISING FROM,
// OUT OF OR IN CONNECTION WITH THE SOFTWARE OR THE USE OR OTHER DEALINGS IN THE
// SOFTWARE.

using System;
using System.Collections.Generic;
<<<<<<< HEAD
=======
using System.Linq.Expressions;
using YamlDotNet.Core;
>>>>>>> 27c7bc37
using YamlDotNet.Serialization.Converters;
using YamlDotNet.Serialization.NamingConventions;
using YamlDotNet.Serialization.TypeInspectors;

namespace YamlDotNet.Serialization
{
    /// <summary>
    /// Common implementation of <see cref="SerializerBuilder" /> and <see cref="DeserializerBuilder" />.
    /// </summary>
    public abstract class BuilderSkeleton<TBuilder>
        where TBuilder : BuilderSkeleton<TBuilder>
    {
        internal INamingConvention namingConvention = NullNamingConvention.Instance;
        internal ITypeResolver typeResolver;
        internal readonly YamlAttributeOverrides overrides;
        internal readonly LazyComponentRegistrationList<Nothing, IYamlTypeConverter> typeConverterFactories;
        internal readonly LazyComponentRegistrationList<ITypeInspector, ITypeInspector> typeInspectorFactories;
        private bool ignoreFields;
        private bool includeNonPublicProperties = false;

        internal BuilderSkeleton(ITypeResolver typeResolver)
        {
            overrides = new YamlAttributeOverrides();

            typeConverterFactories = new LazyComponentRegistrationList<Nothing, IYamlTypeConverter>
            {
                { typeof(GuidConverter), _ => new GuidConverter(false) },
                { typeof(SystemTypeConverter), _ => new SystemTypeConverter() }
            };

            typeInspectorFactories = new LazyComponentRegistrationList<ITypeInspector, ITypeInspector>();
            this.typeResolver = typeResolver ?? throw new ArgumentNullException(nameof(typeResolver));
        }

        protected abstract TBuilder Self { get; }

        internal ITypeInspector BuildTypeInspector()
        {
            ITypeInspector innerInspector = new ReadablePropertiesTypeInspector(typeResolver, includeNonPublicProperties);
            if (!ignoreFields)
            {
                innerInspector = new CompositeTypeInspector(
                    new ReadableFieldsTypeInspector(typeResolver),
                    innerInspector
                );
            }

            return typeInspectorFactories.BuildComponentChain(innerInspector);
        }

        /// <summary>
        /// Prevents serialization and deserialization of fields.
        /// </summary>
        /// <returns></returns>
        public TBuilder IgnoreFields()
        {
            ignoreFields = true;
            return Self;
        }

        /// <summary>
        /// Allows serialization and deserialization of non-public properties.
        /// </summary>
        public TBuilder IncludeNonPublicProperties()
        {
            includeNonPublicProperties = true;
            return Self;
        }

        /// <summary>
        /// Sets the <see cref="INamingConvention" /> that will be used by the (de)serializer.
        /// </summary>
        public TBuilder WithNamingConvention(INamingConvention namingConvention)
        {
            this.namingConvention = namingConvention ?? throw new ArgumentNullException(nameof(namingConvention));
            return Self;
        }

        /// <summary>
        /// Sets the <see cref="ITypeResolver" /> that will be used by the (de)serializer.
        /// </summary>
        public TBuilder WithTypeResolver(ITypeResolver typeResolver)
        {
            this.typeResolver = typeResolver ?? throw new ArgumentNullException(nameof(typeResolver));
            return Self;
        }

        public abstract TBuilder WithTagMapping(TagName tag, Type type);

#if !NET20
        /// <summary>
        /// Register an <see cref="Attribute"/> for a given property.
        /// </summary>
        /// <typeparam name="TClass"></typeparam>
        /// <param name="propertyAccessor">An expression in the form: x => x.SomeProperty</param>
        /// <param name="attribute">The attribute to register.</param>
        /// <returns></returns>
        public TBuilder WithAttributeOverride<TClass>(System.Linq.Expressions.Expression<Func<TClass, object>> propertyAccessor, Attribute attribute)
        {
            overrides.Add(propertyAccessor, attribute);
            return Self;
        }
#endif

        /// <summary>
        /// Register an <see cref="Attribute"/> for a given property.
        /// </summary>
        public TBuilder WithAttributeOverride(Type type, string member, Attribute attribute)
        {
            overrides.Add(type, member, attribute);
            return Self;
        }

        /// <summary>
        /// Registers an additional <see cref="IYamlTypeConverter" /> to be used by the (de)serializer.
        /// </summary>
        public TBuilder WithTypeConverter(IYamlTypeConverter typeConverter)
        {
            return WithTypeConverter(typeConverter, w => w.OnTop());
        }

        /// <summary>
        /// Registers an additional <see cref="IYamlTypeConverter" /> to be used by the (de)serializer.
        /// </summary>
        /// <param name="typeConverter"></param>
        /// <param name="where">Configures the location where to insert the <see cref="IYamlTypeConverter" /></param>
        public TBuilder WithTypeConverter(
            IYamlTypeConverter typeConverter,
            Action<IRegistrationLocationSelectionSyntax<IYamlTypeConverter>> where
        )
        {
            if (typeConverter == null)
            {
                throw new ArgumentNullException(nameof(typeConverter));
            }

            if (where == null)
            {
                throw new ArgumentNullException(nameof(where));
            }

            where(typeConverterFactories.CreateRegistrationLocationSelector(typeConverter.GetType(), _ => typeConverter));
            return Self;
        }

        /// <summary>
        /// Registers an additional <see cref="IYamlTypeConverter" /> to be used by the (de)serializer.
        /// </summary>
        /// <param name="typeConverterFactory">A factory that creates the <see cref="IYamlTypeConverter" /> based on a previously registered <see cref="IYamlTypeConverter" />.</param>
        /// <param name="where">Configures the location where to insert the <see cref="IYamlTypeConverter" /></param>
        public TBuilder WithTypeConverter<TYamlTypeConverter>(
            WrapperFactory<IYamlTypeConverter, IYamlTypeConverter> typeConverterFactory,
            Action<ITrackingRegistrationLocationSelectionSyntax<IYamlTypeConverter>> where
        )
            where TYamlTypeConverter : IYamlTypeConverter
        {
            if (typeConverterFactory == null)
            {
                throw new ArgumentNullException(nameof(typeConverterFactory));
            }

            if (where == null)
            {
                throw new ArgumentNullException(nameof(where));
            }

            where(typeConverterFactories.CreateTrackingRegistrationLocationSelector(typeof(TYamlTypeConverter), (wrapped, _) => typeConverterFactory(wrapped)));
            return Self;
        }

        /// <summary>
        /// Unregisters an existing <see cref="IYamlTypeConverter" /> of type <typeparam name="TYamlTypeConverter" />.
        /// </summary>
        public TBuilder WithoutTypeConverter<TYamlTypeConverter>()
            where TYamlTypeConverter : IYamlTypeConverter
        {
            return WithoutTypeConverter(typeof(TYamlTypeConverter));
        }

        /// <summary>
        /// Unregisters an existing <see cref="IYamlTypeConverter" /> of type <param name="converterType" />.
        /// </summary>
        public TBuilder WithoutTypeConverter(Type converterType)
        {
            if (converterType == null)
            {
                throw new ArgumentNullException(nameof(converterType));
            }

            typeConverterFactories.Remove(converterType);
            return Self;
        }

        /// <summary>
        /// Registers an additional <see cref="ITypeInspector" /> to be used by the (de)serializer.
        /// </summary>
        /// <param name="typeInspectorFactory">A function that instantiates the type inspector.</param>
        public TBuilder WithTypeInspector<TTypeInspector>(Func<ITypeInspector, TTypeInspector> typeInspectorFactory)
            where TTypeInspector : ITypeInspector
        {
            return WithTypeInspector(typeInspectorFactory, w => w.OnTop());
        }

        /// <summary>
        /// Registers an additional <see cref="ITypeInspector" /> to be used by the (de)serializer.
        /// </summary>
        /// <param name="typeInspectorFactory">A function that instantiates the type inspector.</param>
        /// <param name="where">Configures the location where to insert the <see cref="ITypeInspector" /></param>
        public TBuilder WithTypeInspector<TTypeInspector>(
            Func<ITypeInspector, TTypeInspector> typeInspectorFactory,
            Action<IRegistrationLocationSelectionSyntax<ITypeInspector>> where
        )
            where TTypeInspector : ITypeInspector
        {
            if (typeInspectorFactory == null)
            {
                throw new ArgumentNullException(nameof(typeInspectorFactory));
            }

            if (where == null)
            {
                throw new ArgumentNullException(nameof(where));
            }

            where(typeInspectorFactories.CreateRegistrationLocationSelector(typeof(TTypeInspector), inner => typeInspectorFactory(inner)));
            return Self;
        }

        /// <summary>
        /// Registers an additional <see cref="ITypeInspector" /> to be used by the (de)serializer.
        /// </summary>
        /// <param name="typeInspectorFactory">A function that instantiates the type inspector based on a previously registered <see cref="ITypeInspector" />..</param>
        /// <param name="where">Configures the location where to insert the <see cref="ITypeInspector" /></param>
        public TBuilder WithTypeInspector<TTypeInspector>(
            WrapperFactory<ITypeInspector, ITypeInspector, TTypeInspector> typeInspectorFactory,
            Action<ITrackingRegistrationLocationSelectionSyntax<ITypeInspector>> where
        )
            where TTypeInspector : ITypeInspector
        {
            if (typeInspectorFactory == null)
            {
                throw new ArgumentNullException(nameof(typeInspectorFactory));
            }

            if (where == null)
            {
                throw new ArgumentNullException(nameof(where));
            }

            where(typeInspectorFactories.CreateTrackingRegistrationLocationSelector(typeof(TTypeInspector), (wrapped, inner) => typeInspectorFactory(wrapped, inner)));
            return Self;
        }

        /// <summary>
        /// Unregisters an existing <see cref="ITypeInspector" /> of type <typeparam name="TTypeInspector" />.
        /// </summary>
        public TBuilder WithoutTypeInspector<TTypeInspector>()
            where TTypeInspector : ITypeInspector
        {
            return WithoutTypeInspector(typeof(TTypeInspector));
        }

        /// <summary>
        /// Unregisters an existing <see cref="ITypeInspector" /> of type <param name="inspectorType" />.
        /// </summary>
        public TBuilder WithoutTypeInspector(Type inspectorType)
        {
            if (inspectorType == null)
            {
                throw new ArgumentNullException(nameof(inspectorType));
            }

            typeInspectorFactories.Remove(inspectorType);
            return Self;
        }

        protected IEnumerable<IYamlTypeConverter> BuildTypeConverters()
        {
            return typeConverterFactories.BuildComponentList();
        }
    }

    /// <summary>
    /// A factory that creates instances of <typeparamref name="TComponent" /> based on an existing <typeparamref name="TComponentBase" />.
    /// </summary>
    /// <typeparam name="TComponentBase">The type of the wrapped component.</typeparam>
    /// <typeparam name="TComponent">The type of the component that this factory creates.</typeparam>
    /// <param name="wrapped">The component that is to be wrapped.</param>
    /// <returns>Returns a new instance of <typeparamref name="TComponent" /> that is based on <paramref name="wrapped" />.</returns>
    public delegate TComponent WrapperFactory<TComponentBase, TComponent>(TComponentBase wrapped) where TComponent : TComponentBase;

    /// <summary>
    /// A factory that creates instances of <typeparamref name="TComponent" /> based on an existing <typeparamref name="TComponentBase" /> and an argument.
    /// </summary>
    /// <typeparam name="TArgument">The type of the argument.</typeparam>
    /// <typeparam name="TComponentBase">The type of the wrapped component.</typeparam>
    /// <typeparam name="TComponent">The type of the component that this factory creates.</typeparam>
    /// <param name="wrapped">The component that is to be wrapped.</param>
    /// <param name="argument">The argument of the factory.</param>
    /// <returns>Returns a new instance of <typeparamref name="TComponent" /> that is based on <paramref name="wrapped" /> and <paramref name="argument" />.</returns>
    public delegate TComponent WrapperFactory<TArgument, TComponentBase, TComponent>(TComponentBase wrapped, TArgument argument) where TComponent : TComponentBase;
}
<|MERGE_RESOLUTION|>--- conflicted
+++ resolved
@@ -1,330 +1,326 @@
-﻿// This file is part of YamlDotNet - A .NET library for YAML.
-// Copyright (c) Antoine Aubry and contributors
-//
-// Permission is hereby granted, free of charge, to any person obtaining a copy of
-// this software and associated documentation files (the "Software"), to deal in
-// the Software without restriction, including without limitation the rights to
-// use, copy, modify, merge, publish, distribute, sublicense, and/or sell copies
-// of the Software, and to permit persons to whom the Software is furnished to do
-// so, subject to the following conditions:
-//
-// The above copyright notice and this permission notice shall be included in all
-// copies or substantial portions of the Software.
-//
-// THE SOFTWARE IS PROVIDED "AS IS", WITHOUT WARRANTY OF ANY KIND, EXPRESS OR
-// IMPLIED, INCLUDING BUT NOT LIMITED TO THE WARRANTIES OF MERCHANTABILITY,
-// FITNESS FOR A PARTICULAR PURPOSE AND NONINFRINGEMENT. IN NO EVENT SHALL THE
-// AUTHORS OR COPYRIGHT HOLDERS BE LIABLE FOR ANY CLAIM, DAMAGES OR OTHER
-// LIABILITY, WHETHER IN AN ACTION OF CONTRACT, TORT OR OTHERWISE, ARISING FROM,
-// OUT OF OR IN CONNECTION WITH THE SOFTWARE OR THE USE OR OTHER DEALINGS IN THE
-// SOFTWARE.
-
-using System;
-using System.Collections.Generic;
-<<<<<<< HEAD
-=======
-using System.Linq.Expressions;
-using YamlDotNet.Core;
->>>>>>> 27c7bc37
-using YamlDotNet.Serialization.Converters;
-using YamlDotNet.Serialization.NamingConventions;
-using YamlDotNet.Serialization.TypeInspectors;
-
-namespace YamlDotNet.Serialization
-{
-    /// <summary>
-    /// Common implementation of <see cref="SerializerBuilder" /> and <see cref="DeserializerBuilder" />.
-    /// </summary>
-    public abstract class BuilderSkeleton<TBuilder>
-        where TBuilder : BuilderSkeleton<TBuilder>
-    {
-        internal INamingConvention namingConvention = NullNamingConvention.Instance;
-        internal ITypeResolver typeResolver;
-        internal readonly YamlAttributeOverrides overrides;
-        internal readonly LazyComponentRegistrationList<Nothing, IYamlTypeConverter> typeConverterFactories;
-        internal readonly LazyComponentRegistrationList<ITypeInspector, ITypeInspector> typeInspectorFactories;
-        private bool ignoreFields;
-        private bool includeNonPublicProperties = false;
-
-        internal BuilderSkeleton(ITypeResolver typeResolver)
-        {
-            overrides = new YamlAttributeOverrides();
-
-            typeConverterFactories = new LazyComponentRegistrationList<Nothing, IYamlTypeConverter>
-            {
-                { typeof(GuidConverter), _ => new GuidConverter(false) },
-                { typeof(SystemTypeConverter), _ => new SystemTypeConverter() }
-            };
-
-            typeInspectorFactories = new LazyComponentRegistrationList<ITypeInspector, ITypeInspector>();
-            this.typeResolver = typeResolver ?? throw new ArgumentNullException(nameof(typeResolver));
-        }
-
-        protected abstract TBuilder Self { get; }
-
-        internal ITypeInspector BuildTypeInspector()
-        {
-            ITypeInspector innerInspector = new ReadablePropertiesTypeInspector(typeResolver, includeNonPublicProperties);
-            if (!ignoreFields)
-            {
-                innerInspector = new CompositeTypeInspector(
-                    new ReadableFieldsTypeInspector(typeResolver),
-                    innerInspector
-                );
-            }
-
-            return typeInspectorFactories.BuildComponentChain(innerInspector);
-        }
-
-        /// <summary>
-        /// Prevents serialization and deserialization of fields.
-        /// </summary>
-        /// <returns></returns>
-        public TBuilder IgnoreFields()
-        {
-            ignoreFields = true;
-            return Self;
-        }
-
-        /// <summary>
-        /// Allows serialization and deserialization of non-public properties.
-        /// </summary>
-        public TBuilder IncludeNonPublicProperties()
-        {
-            includeNonPublicProperties = true;
-            return Self;
-        }
-
-        /// <summary>
-        /// Sets the <see cref="INamingConvention" /> that will be used by the (de)serializer.
-        /// </summary>
-        public TBuilder WithNamingConvention(INamingConvention namingConvention)
-        {
-            this.namingConvention = namingConvention ?? throw new ArgumentNullException(nameof(namingConvention));
-            return Self;
-        }
-
-        /// <summary>
-        /// Sets the <see cref="ITypeResolver" /> that will be used by the (de)serializer.
-        /// </summary>
-        public TBuilder WithTypeResolver(ITypeResolver typeResolver)
-        {
-            this.typeResolver = typeResolver ?? throw new ArgumentNullException(nameof(typeResolver));
-            return Self;
-        }
-
-        public abstract TBuilder WithTagMapping(TagName tag, Type type);
-
-#if !NET20
-        /// <summary>
-        /// Register an <see cref="Attribute"/> for a given property.
-        /// </summary>
-        /// <typeparam name="TClass"></typeparam>
-        /// <param name="propertyAccessor">An expression in the form: x => x.SomeProperty</param>
-        /// <param name="attribute">The attribute to register.</param>
-        /// <returns></returns>
-        public TBuilder WithAttributeOverride<TClass>(System.Linq.Expressions.Expression<Func<TClass, object>> propertyAccessor, Attribute attribute)
-        {
-            overrides.Add(propertyAccessor, attribute);
-            return Self;
-        }
-#endif
-
-        /// <summary>
-        /// Register an <see cref="Attribute"/> for a given property.
-        /// </summary>
-        public TBuilder WithAttributeOverride(Type type, string member, Attribute attribute)
-        {
-            overrides.Add(type, member, attribute);
-            return Self;
-        }
-
-        /// <summary>
-        /// Registers an additional <see cref="IYamlTypeConverter" /> to be used by the (de)serializer.
-        /// </summary>
-        public TBuilder WithTypeConverter(IYamlTypeConverter typeConverter)
-        {
-            return WithTypeConverter(typeConverter, w => w.OnTop());
-        }
-
-        /// <summary>
-        /// Registers an additional <see cref="IYamlTypeConverter" /> to be used by the (de)serializer.
-        /// </summary>
-        /// <param name="typeConverter"></param>
-        /// <param name="where">Configures the location where to insert the <see cref="IYamlTypeConverter" /></param>
-        public TBuilder WithTypeConverter(
-            IYamlTypeConverter typeConverter,
-            Action<IRegistrationLocationSelectionSyntax<IYamlTypeConverter>> where
-        )
-        {
-            if (typeConverter == null)
-            {
-                throw new ArgumentNullException(nameof(typeConverter));
-            }
-
-            if (where == null)
-            {
-                throw new ArgumentNullException(nameof(where));
-            }
-
-            where(typeConverterFactories.CreateRegistrationLocationSelector(typeConverter.GetType(), _ => typeConverter));
-            return Self;
-        }
-
-        /// <summary>
-        /// Registers an additional <see cref="IYamlTypeConverter" /> to be used by the (de)serializer.
-        /// </summary>
-        /// <param name="typeConverterFactory">A factory that creates the <see cref="IYamlTypeConverter" /> based on a previously registered <see cref="IYamlTypeConverter" />.</param>
-        /// <param name="where">Configures the location where to insert the <see cref="IYamlTypeConverter" /></param>
-        public TBuilder WithTypeConverter<TYamlTypeConverter>(
-            WrapperFactory<IYamlTypeConverter, IYamlTypeConverter> typeConverterFactory,
-            Action<ITrackingRegistrationLocationSelectionSyntax<IYamlTypeConverter>> where
-        )
-            where TYamlTypeConverter : IYamlTypeConverter
-        {
-            if (typeConverterFactory == null)
-            {
-                throw new ArgumentNullException(nameof(typeConverterFactory));
-            }
-
-            if (where == null)
-            {
-                throw new ArgumentNullException(nameof(where));
-            }
-
-            where(typeConverterFactories.CreateTrackingRegistrationLocationSelector(typeof(TYamlTypeConverter), (wrapped, _) => typeConverterFactory(wrapped)));
-            return Self;
-        }
-
-        /// <summary>
-        /// Unregisters an existing <see cref="IYamlTypeConverter" /> of type <typeparam name="TYamlTypeConverter" />.
-        /// </summary>
-        public TBuilder WithoutTypeConverter<TYamlTypeConverter>()
-            where TYamlTypeConverter : IYamlTypeConverter
-        {
-            return WithoutTypeConverter(typeof(TYamlTypeConverter));
-        }
-
-        /// <summary>
-        /// Unregisters an existing <see cref="IYamlTypeConverter" /> of type <param name="converterType" />.
-        /// </summary>
-        public TBuilder WithoutTypeConverter(Type converterType)
-        {
-            if (converterType == null)
-            {
-                throw new ArgumentNullException(nameof(converterType));
-            }
-
-            typeConverterFactories.Remove(converterType);
-            return Self;
-        }
-
-        /// <summary>
-        /// Registers an additional <see cref="ITypeInspector" /> to be used by the (de)serializer.
-        /// </summary>
-        /// <param name="typeInspectorFactory">A function that instantiates the type inspector.</param>
-        public TBuilder WithTypeInspector<TTypeInspector>(Func<ITypeInspector, TTypeInspector> typeInspectorFactory)
-            where TTypeInspector : ITypeInspector
-        {
-            return WithTypeInspector(typeInspectorFactory, w => w.OnTop());
-        }
-
-        /// <summary>
-        /// Registers an additional <see cref="ITypeInspector" /> to be used by the (de)serializer.
-        /// </summary>
-        /// <param name="typeInspectorFactory">A function that instantiates the type inspector.</param>
-        /// <param name="where">Configures the location where to insert the <see cref="ITypeInspector" /></param>
-        public TBuilder WithTypeInspector<TTypeInspector>(
-            Func<ITypeInspector, TTypeInspector> typeInspectorFactory,
-            Action<IRegistrationLocationSelectionSyntax<ITypeInspector>> where
-        )
-            where TTypeInspector : ITypeInspector
-        {
-            if (typeInspectorFactory == null)
-            {
-                throw new ArgumentNullException(nameof(typeInspectorFactory));
-            }
-
-            if (where == null)
-            {
-                throw new ArgumentNullException(nameof(where));
-            }
-
-            where(typeInspectorFactories.CreateRegistrationLocationSelector(typeof(TTypeInspector), inner => typeInspectorFactory(inner)));
-            return Self;
-        }
-
-        /// <summary>
-        /// Registers an additional <see cref="ITypeInspector" /> to be used by the (de)serializer.
-        /// </summary>
-        /// <param name="typeInspectorFactory">A function that instantiates the type inspector based on a previously registered <see cref="ITypeInspector" />..</param>
-        /// <param name="where">Configures the location where to insert the <see cref="ITypeInspector" /></param>
-        public TBuilder WithTypeInspector<TTypeInspector>(
-            WrapperFactory<ITypeInspector, ITypeInspector, TTypeInspector> typeInspectorFactory,
-            Action<ITrackingRegistrationLocationSelectionSyntax<ITypeInspector>> where
-        )
-            where TTypeInspector : ITypeInspector
-        {
-            if (typeInspectorFactory == null)
-            {
-                throw new ArgumentNullException(nameof(typeInspectorFactory));
-            }
-
-            if (where == null)
-            {
-                throw new ArgumentNullException(nameof(where));
-            }
-
-            where(typeInspectorFactories.CreateTrackingRegistrationLocationSelector(typeof(TTypeInspector), (wrapped, inner) => typeInspectorFactory(wrapped, inner)));
-            return Self;
-        }
-
-        /// <summary>
-        /// Unregisters an existing <see cref="ITypeInspector" /> of type <typeparam name="TTypeInspector" />.
-        /// </summary>
-        public TBuilder WithoutTypeInspector<TTypeInspector>()
-            where TTypeInspector : ITypeInspector
-        {
-            return WithoutTypeInspector(typeof(TTypeInspector));
-        }
-
-        /// <summary>
-        /// Unregisters an existing <see cref="ITypeInspector" /> of type <param name="inspectorType" />.
-        /// </summary>
-        public TBuilder WithoutTypeInspector(Type inspectorType)
-        {
-            if (inspectorType == null)
-            {
-                throw new ArgumentNullException(nameof(inspectorType));
-            }
-
-            typeInspectorFactories.Remove(inspectorType);
-            return Self;
-        }
-
-        protected IEnumerable<IYamlTypeConverter> BuildTypeConverters()
-        {
-            return typeConverterFactories.BuildComponentList();
-        }
-    }
-
-    /// <summary>
-    /// A factory that creates instances of <typeparamref name="TComponent" /> based on an existing <typeparamref name="TComponentBase" />.
-    /// </summary>
-    /// <typeparam name="TComponentBase">The type of the wrapped component.</typeparam>
-    /// <typeparam name="TComponent">The type of the component that this factory creates.</typeparam>
-    /// <param name="wrapped">The component that is to be wrapped.</param>
-    /// <returns>Returns a new instance of <typeparamref name="TComponent" /> that is based on <paramref name="wrapped" />.</returns>
-    public delegate TComponent WrapperFactory<TComponentBase, TComponent>(TComponentBase wrapped) where TComponent : TComponentBase;
-
-    /// <summary>
-    /// A factory that creates instances of <typeparamref name="TComponent" /> based on an existing <typeparamref name="TComponentBase" /> and an argument.
-    /// </summary>
-    /// <typeparam name="TArgument">The type of the argument.</typeparam>
-    /// <typeparam name="TComponentBase">The type of the wrapped component.</typeparam>
-    /// <typeparam name="TComponent">The type of the component that this factory creates.</typeparam>
-    /// <param name="wrapped">The component that is to be wrapped.</param>
-    /// <param name="argument">The argument of the factory.</param>
-    /// <returns>Returns a new instance of <typeparamref name="TComponent" /> that is based on <paramref name="wrapped" /> and <paramref name="argument" />.</returns>
-    public delegate TComponent WrapperFactory<TArgument, TComponentBase, TComponent>(TComponentBase wrapped, TArgument argument) where TComponent : TComponentBase;
-}
+﻿// This file is part of YamlDotNet - A .NET library for YAML.
+// Copyright (c) Antoine Aubry and contributors
+//
+// Permission is hereby granted, free of charge, to any person obtaining a copy of
+// this software and associated documentation files (the "Software"), to deal in
+// the Software without restriction, including without limitation the rights to
+// use, copy, modify, merge, publish, distribute, sublicense, and/or sell copies
+// of the Software, and to permit persons to whom the Software is furnished to do
+// so, subject to the following conditions:
+//
+// The above copyright notice and this permission notice shall be included in all
+// copies or substantial portions of the Software.
+//
+// THE SOFTWARE IS PROVIDED "AS IS", WITHOUT WARRANTY OF ANY KIND, EXPRESS OR
+// IMPLIED, INCLUDING BUT NOT LIMITED TO THE WARRANTIES OF MERCHANTABILITY,
+// FITNESS FOR A PARTICULAR PURPOSE AND NONINFRINGEMENT. IN NO EVENT SHALL THE
+// AUTHORS OR COPYRIGHT HOLDERS BE LIABLE FOR ANY CLAIM, DAMAGES OR OTHER
+// LIABILITY, WHETHER IN AN ACTION OF CONTRACT, TORT OR OTHERWISE, ARISING FROM,
+// OUT OF OR IN CONNECTION WITH THE SOFTWARE OR THE USE OR OTHER DEALINGS IN THE
+// SOFTWARE.
+
+using System;
+using System.Collections.Generic;
+using YamlDotNet.Core;
+using YamlDotNet.Serialization.Converters;
+using YamlDotNet.Serialization.NamingConventions;
+using YamlDotNet.Serialization.TypeInspectors;
+
+namespace YamlDotNet.Serialization
+{
+    /// <summary>
+    /// Common implementation of <see cref="SerializerBuilder" /> and <see cref="DeserializerBuilder" />.
+    /// </summary>
+    public abstract class BuilderSkeleton<TBuilder>
+        where TBuilder : BuilderSkeleton<TBuilder>
+    {
+        internal INamingConvention namingConvention = NullNamingConvention.Instance;
+        internal ITypeResolver typeResolver;
+        internal readonly YamlAttributeOverrides overrides;
+        internal readonly LazyComponentRegistrationList<Nothing, IYamlTypeConverter> typeConverterFactories;
+        internal readonly LazyComponentRegistrationList<ITypeInspector, ITypeInspector> typeInspectorFactories;
+        private bool ignoreFields;
+        private bool includeNonPublicProperties = false;
+
+        internal BuilderSkeleton(ITypeResolver typeResolver)
+        {
+            overrides = new YamlAttributeOverrides();
+
+            typeConverterFactories = new LazyComponentRegistrationList<Nothing, IYamlTypeConverter>
+            {
+                { typeof(GuidConverter), _ => new GuidConverter(false) },
+                { typeof(SystemTypeConverter), _ => new SystemTypeConverter() }
+            };
+
+            typeInspectorFactories = new LazyComponentRegistrationList<ITypeInspector, ITypeInspector>();
+            this.typeResolver = typeResolver ?? throw new ArgumentNullException(nameof(typeResolver));
+        }
+
+        protected abstract TBuilder Self { get; }
+
+        internal ITypeInspector BuildTypeInspector()
+        {
+            ITypeInspector innerInspector = new ReadablePropertiesTypeInspector(typeResolver, includeNonPublicProperties);
+            if (!ignoreFields)
+            {
+                innerInspector = new CompositeTypeInspector(
+                    new ReadableFieldsTypeInspector(typeResolver),
+                    innerInspector
+                );
+            }
+
+            return typeInspectorFactories.BuildComponentChain(innerInspector);
+        }
+
+        /// <summary>
+        /// Prevents serialization and deserialization of fields.
+        /// </summary>
+        /// <returns></returns>
+        public TBuilder IgnoreFields()
+        {
+            ignoreFields = true;
+            return Self;
+        }
+
+        /// <summary>
+        /// Allows serialization and deserialization of non-public properties.
+        /// </summary>
+        public TBuilder IncludeNonPublicProperties()
+        {
+            includeNonPublicProperties = true;
+            return Self;
+        }
+
+        /// <summary>
+        /// Sets the <see cref="INamingConvention" /> that will be used by the (de)serializer.
+        /// </summary>
+        public TBuilder WithNamingConvention(INamingConvention namingConvention)
+        {
+            this.namingConvention = namingConvention ?? throw new ArgumentNullException(nameof(namingConvention));
+            return Self;
+        }
+
+        /// <summary>
+        /// Sets the <see cref="ITypeResolver" /> that will be used by the (de)serializer.
+        /// </summary>
+        public TBuilder WithTypeResolver(ITypeResolver typeResolver)
+        {
+            this.typeResolver = typeResolver ?? throw new ArgumentNullException(nameof(typeResolver));
+            return Self;
+        }
+
+        public abstract TBuilder WithTagMapping(TagName tag, Type type);
+
+#if !NET20
+        /// <summary>
+        /// Register an <see cref="Attribute"/> for a given property.
+        /// </summary>
+        /// <typeparam name="TClass"></typeparam>
+        /// <param name="propertyAccessor">An expression in the form: x => x.SomeProperty</param>
+        /// <param name="attribute">The attribute to register.</param>
+        /// <returns></returns>
+        public TBuilder WithAttributeOverride<TClass>(System.Linq.Expressions.Expression<Func<TClass, object>> propertyAccessor, Attribute attribute)
+        {
+            overrides.Add(propertyAccessor, attribute);
+            return Self;
+        }
+#endif
+
+        /// <summary>
+        /// Register an <see cref="Attribute"/> for a given property.
+        /// </summary>
+        public TBuilder WithAttributeOverride(Type type, string member, Attribute attribute)
+        {
+            overrides.Add(type, member, attribute);
+            return Self;
+        }
+
+        /// <summary>
+        /// Registers an additional <see cref="IYamlTypeConverter" /> to be used by the (de)serializer.
+        /// </summary>
+        public TBuilder WithTypeConverter(IYamlTypeConverter typeConverter)
+        {
+            return WithTypeConverter(typeConverter, w => w.OnTop());
+        }
+
+        /// <summary>
+        /// Registers an additional <see cref="IYamlTypeConverter" /> to be used by the (de)serializer.
+        /// </summary>
+        /// <param name="typeConverter"></param>
+        /// <param name="where">Configures the location where to insert the <see cref="IYamlTypeConverter" /></param>
+        public TBuilder WithTypeConverter(
+            IYamlTypeConverter typeConverter,
+            Action<IRegistrationLocationSelectionSyntax<IYamlTypeConverter>> where
+        )
+        {
+            if (typeConverter == null)
+            {
+                throw new ArgumentNullException(nameof(typeConverter));
+            }
+
+            if (where == null)
+            {
+                throw new ArgumentNullException(nameof(where));
+            }
+
+            where(typeConverterFactories.CreateRegistrationLocationSelector(typeConverter.GetType(), _ => typeConverter));
+            return Self;
+        }
+
+        /// <summary>
+        /// Registers an additional <see cref="IYamlTypeConverter" /> to be used by the (de)serializer.
+        /// </summary>
+        /// <param name="typeConverterFactory">A factory that creates the <see cref="IYamlTypeConverter" /> based on a previously registered <see cref="IYamlTypeConverter" />.</param>
+        /// <param name="where">Configures the location where to insert the <see cref="IYamlTypeConverter" /></param>
+        public TBuilder WithTypeConverter<TYamlTypeConverter>(
+            WrapperFactory<IYamlTypeConverter, IYamlTypeConverter> typeConverterFactory,
+            Action<ITrackingRegistrationLocationSelectionSyntax<IYamlTypeConverter>> where
+        )
+            where TYamlTypeConverter : IYamlTypeConverter
+        {
+            if (typeConverterFactory == null)
+            {
+                throw new ArgumentNullException(nameof(typeConverterFactory));
+            }
+
+            if (where == null)
+            {
+                throw new ArgumentNullException(nameof(where));
+            }
+
+            where(typeConverterFactories.CreateTrackingRegistrationLocationSelector(typeof(TYamlTypeConverter), (wrapped, _) => typeConverterFactory(wrapped)));
+            return Self;
+        }
+
+        /// <summary>
+        /// Unregisters an existing <see cref="IYamlTypeConverter" /> of type <typeparam name="TYamlTypeConverter" />.
+        /// </summary>
+        public TBuilder WithoutTypeConverter<TYamlTypeConverter>()
+            where TYamlTypeConverter : IYamlTypeConverter
+        {
+            return WithoutTypeConverter(typeof(TYamlTypeConverter));
+        }
+
+        /// <summary>
+        /// Unregisters an existing <see cref="IYamlTypeConverter" /> of type <param name="converterType" />.
+        /// </summary>
+        public TBuilder WithoutTypeConverter(Type converterType)
+        {
+            if (converterType == null)
+            {
+                throw new ArgumentNullException(nameof(converterType));
+            }
+
+            typeConverterFactories.Remove(converterType);
+            return Self;
+        }
+
+        /// <summary>
+        /// Registers an additional <see cref="ITypeInspector" /> to be used by the (de)serializer.
+        /// </summary>
+        /// <param name="typeInspectorFactory">A function that instantiates the type inspector.</param>
+        public TBuilder WithTypeInspector<TTypeInspector>(Func<ITypeInspector, TTypeInspector> typeInspectorFactory)
+            where TTypeInspector : ITypeInspector
+        {
+            return WithTypeInspector(typeInspectorFactory, w => w.OnTop());
+        }
+
+        /// <summary>
+        /// Registers an additional <see cref="ITypeInspector" /> to be used by the (de)serializer.
+        /// </summary>
+        /// <param name="typeInspectorFactory">A function that instantiates the type inspector.</param>
+        /// <param name="where">Configures the location where to insert the <see cref="ITypeInspector" /></param>
+        public TBuilder WithTypeInspector<TTypeInspector>(
+            Func<ITypeInspector, TTypeInspector> typeInspectorFactory,
+            Action<IRegistrationLocationSelectionSyntax<ITypeInspector>> where
+        )
+            where TTypeInspector : ITypeInspector
+        {
+            if (typeInspectorFactory == null)
+            {
+                throw new ArgumentNullException(nameof(typeInspectorFactory));
+            }
+
+            if (where == null)
+            {
+                throw new ArgumentNullException(nameof(where));
+            }
+
+            where(typeInspectorFactories.CreateRegistrationLocationSelector(typeof(TTypeInspector), inner => typeInspectorFactory(inner)));
+            return Self;
+        }
+
+        /// <summary>
+        /// Registers an additional <see cref="ITypeInspector" /> to be used by the (de)serializer.
+        /// </summary>
+        /// <param name="typeInspectorFactory">A function that instantiates the type inspector based on a previously registered <see cref="ITypeInspector" />..</param>
+        /// <param name="where">Configures the location where to insert the <see cref="ITypeInspector" /></param>
+        public TBuilder WithTypeInspector<TTypeInspector>(
+            WrapperFactory<ITypeInspector, ITypeInspector, TTypeInspector> typeInspectorFactory,
+            Action<ITrackingRegistrationLocationSelectionSyntax<ITypeInspector>> where
+        )
+            where TTypeInspector : ITypeInspector
+        {
+            if (typeInspectorFactory == null)
+            {
+                throw new ArgumentNullException(nameof(typeInspectorFactory));
+            }
+
+            if (where == null)
+            {
+                throw new ArgumentNullException(nameof(where));
+            }
+
+            where(typeInspectorFactories.CreateTrackingRegistrationLocationSelector(typeof(TTypeInspector), (wrapped, inner) => typeInspectorFactory(wrapped, inner)));
+            return Self;
+        }
+
+        /// <summary>
+        /// Unregisters an existing <see cref="ITypeInspector" /> of type <typeparam name="TTypeInspector" />.
+        /// </summary>
+        public TBuilder WithoutTypeInspector<TTypeInspector>()
+            where TTypeInspector : ITypeInspector
+        {
+            return WithoutTypeInspector(typeof(TTypeInspector));
+        }
+
+        /// <summary>
+        /// Unregisters an existing <see cref="ITypeInspector" /> of type <param name="inspectorType" />.
+        /// </summary>
+        public TBuilder WithoutTypeInspector(Type inspectorType)
+        {
+            if (inspectorType == null)
+            {
+                throw new ArgumentNullException(nameof(inspectorType));
+            }
+
+            typeInspectorFactories.Remove(inspectorType);
+            return Self;
+        }
+
+        protected IEnumerable<IYamlTypeConverter> BuildTypeConverters()
+        {
+            return typeConverterFactories.BuildComponentList();
+        }
+    }
+
+    /// <summary>
+    /// A factory that creates instances of <typeparamref name="TComponent" /> based on an existing <typeparamref name="TComponentBase" />.
+    /// </summary>
+    /// <typeparam name="TComponentBase">The type of the wrapped component.</typeparam>
+    /// <typeparam name="TComponent">The type of the component that this factory creates.</typeparam>
+    /// <param name="wrapped">The component that is to be wrapped.</param>
+    /// <returns>Returns a new instance of <typeparamref name="TComponent" /> that is based on <paramref name="wrapped" />.</returns>
+    public delegate TComponent WrapperFactory<TComponentBase, TComponent>(TComponentBase wrapped) where TComponent : TComponentBase;
+
+    /// <summary>
+    /// A factory that creates instances of <typeparamref name="TComponent" /> based on an existing <typeparamref name="TComponentBase" /> and an argument.
+    /// </summary>
+    /// <typeparam name="TArgument">The type of the argument.</typeparam>
+    /// <typeparam name="TComponentBase">The type of the wrapped component.</typeparam>
+    /// <typeparam name="TComponent">The type of the component that this factory creates.</typeparam>
+    /// <param name="wrapped">The component that is to be wrapped.</param>
+    /// <param name="argument">The argument of the factory.</param>
+    /// <returns>Returns a new instance of <typeparamref name="TComponent" /> that is based on <paramref name="wrapped" /> and <paramref name="argument" />.</returns>
+    public delegate TComponent WrapperFactory<TArgument, TComponentBase, TComponent>(TComponentBase wrapped, TArgument argument) where TComponent : TComponentBase;
+}