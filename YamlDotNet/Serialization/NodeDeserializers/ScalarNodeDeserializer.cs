--- conflicted
+++ resolved
@@ -1,309 +1,282 @@
-﻿// This file is part of YamlDotNet - A .NET library for YAML.
-// Copyright (c) Antoine Aubry and contributors
-//
-// Permission is hereby granted, free of charge, to any person obtaining a copy of
-// this software and associated documentation files (the "Software"), to deal in
-// the Software without restriction, including without limitation the rights to
-// use, copy, modify, merge, publish, distribute, sublicense, and/or sell copies
-// of the Software, and to permit persons to whom the Software is furnished to do
-// so, subject to the following conditions:
-//
-// The above copyright notice and this permission notice shall be included in all
-// copies or substantial portions of the Software.
-//
-// THE SOFTWARE IS PROVIDED "AS IS", WITHOUT WARRANTY OF ANY KIND, EXPRESS OR
-// IMPLIED, INCLUDING BUT NOT LIMITED TO THE WARRANTIES OF MERCHANTABILITY,
-// FITNESS FOR A PARTICULAR PURPOSE AND NONINFRINGEMENT. IN NO EVENT SHALL THE
-// AUTHORS OR COPYRIGHT HOLDERS BE LIABLE FOR ANY CLAIM, DAMAGES OR OTHER
-// LIABILITY, WHETHER IN AN ACTION OF CONTRACT, TORT OR OTHERWISE, ARISING FROM,
-// OUT OF OR IN CONNECTION WITH THE SOFTWARE OR THE USE OR OTHER DEALINGS IN THE
-// SOFTWARE.
-
-using System;
-using System.Globalization;
-using System.Text;
-using System.Text.RegularExpressions;
-using YamlDotNet.Core;
-using YamlDotNet.Core.Events;
-using YamlDotNet.Serialization.Utilities;
-
-namespace YamlDotNet.Serialization.NodeDeserializers
-{
-    public sealed class ScalarNodeDeserializer : INodeDeserializer
-    {
-        private const string BooleanTruePattern = "^(true|y|yes|on)$";
-        private const string BooleanFalsePattern = "^(false|n|no|off)$";
-
-        bool INodeDeserializer.Deserialize(IParser parser, Type expectedType, Func<IParser, Type, object?> nestedObjectDeserializer, out object? value)
-        {
-            if (!parser.TryConsume<Scalar>(out var scalar))
-            {
-                value = null;
-                return false;
-            }
-
-            // Strip off the nullable type, if present
-            var underlyingType = Nullable.GetUnderlyingType(expectedType) ?? expectedType;
-
-            if (underlyingType.IsEnum())
-            {
-                value = Enum.Parse(underlyingType, scalar.Value, true);
-                return true;
-            }
-
-<<<<<<< HEAD
-            var typeCode = underlyingType.GetTypeCode();
-            switch (typeCode)
-            {
-                case TypeCode.Boolean:
-                    value = DeserializeBooleanHelper(scalar.Value);
-                    break;
-
-                case TypeCode.Byte:
-                case TypeCode.Int16:
-                case TypeCode.Int32:
-                case TypeCode.Int64:
-                case TypeCode.SByte:
-                case TypeCode.UInt16:
-                case TypeCode.UInt32:
-                case TypeCode.UInt64:
-                    value = DeserializeIntegerHelper(typeCode, scalar.Value);
-                    break;
-
-                case TypeCode.Single:
-                    value = Single.Parse(scalar.Value, YamlFormatter.NumberFormat);
-                    break;
-
-                case TypeCode.Double:
-                    value = Double.Parse(scalar.Value, YamlFormatter.NumberFormat);
-                    break;
-
-                case TypeCode.Decimal:
-                    value = Decimal.Parse(scalar.Value, YamlFormatter.NumberFormat);
-                    break;
-
-                case TypeCode.String:
-                    value = scalar.Value;
-                    break;
-
-                case TypeCode.Char:
-                    value = scalar.Value[0];
-                    break;
-
-                case TypeCode.DateTime:
-                    // TODO: This is probably incorrect. Use the correct regular expression.
-                    value = DateTime.Parse(scalar.Value, CultureInfo.InvariantCulture);
-                    break;
-
-                default:
-                    if (expectedType == typeof(object))
-                    {
-                        // Default to string
-=======
-                    case TypeCode.Byte:
-                    case TypeCode.Int16:
-                    case TypeCode.Int32:
-                    case TypeCode.Int64:
-                    case TypeCode.SByte:
-                    case TypeCode.UInt16:
-                    case TypeCode.UInt32:
-                    case TypeCode.UInt64:
-                        value = DeserializeIntegerHelper(typeCode, scalar.Value);
-                        break;
-
-                    case TypeCode.Single:
-                        value = float.Parse(scalar.Value, YamlFormatter.NumberFormat);
-                        break;
-
-                    case TypeCode.Double:
-                        value = double.Parse(scalar.Value, YamlFormatter.NumberFormat);
-                        break;
-
-                    case TypeCode.Decimal:
-                        value = decimal.Parse(scalar.Value, YamlFormatter.NumberFormat);
-                        break;
-
-                    case TypeCode.String:
->>>>>>> 35db04bc
-                        value = scalar.Value;
-                    }
-                    else
-                    {
-                        value = TypeConverter.ChangeType(scalar.Value, expectedType);
-                    }
-                    break;
-            }
-            return true;
-        }
-
-        private object DeserializeBooleanHelper(string value)
-        {
-            bool result;
-
-            if (Regex.IsMatch(value, BooleanTruePattern, RegexOptions.IgnoreCase))
-            {
-                result = true;
-            }
-            else if (Regex.IsMatch(value, BooleanFalsePattern, RegexOptions.IgnoreCase))
-            {
-                result = false;
-            }
-            else
-            {
-                throw new FormatException($"The value \"{value}\" is not a valid YAML Boolean");
-            }
-
-            return result;
-        }
-
-        private object DeserializeIntegerHelper(TypeCode typeCode, string value)
-        {
-            var numberBuilder = new StringBuilder();
-            var currentIndex = 0;
-            var isNegative = false;
-            int numberBase;
-            ulong result = 0;
-
-            if (value[0] == '-')
-            {
-                currentIndex++;
-                isNegative = true;
-            }
-
-            else if (value[0] == '+')
-            {
-                currentIndex++;
-            }
-
-            if (value[currentIndex] == '0')
-            {
-                // Could be binary, octal, hex, decimal (0)
-
-                // If there are no characters remaining, it's a decimal zero
-                if (currentIndex == value.Length - 1)
-                {
-                    numberBase = 10;
-                    result = 0;
-                }
-
-                else
-                {
-                    // Check the next character
-                    currentIndex++;
-
-                    if (value[currentIndex] == 'b')
-                    {
-                        // Binary
-                        numberBase = 2;
-
-                        currentIndex++;
-                    }
-
-                    else if (value[currentIndex] == 'x')
-                    {
-                        // Hex
-                        numberBase = 16;
-
-                        currentIndex++;
-                    }
-
-                    else
-                    {
-                        // Octal
-                        numberBase = 8;
-                    }
-                }
-
-                // Copy remaining digits to the number buffer (skip underscores)
-                while (currentIndex < value.Length)
-                {
-                    if (value[currentIndex] != '_')
-                    {
-                        numberBuilder.Append(value[currentIndex]);
-                    }
-                    currentIndex++;
-                }
-
-                // Parse the magnitude of the number
-                switch (numberBase)
-                {
-                    case 2:
-                    case 8:
-                        // TODO: how to incorporate the numberFormat?
-                        result = Convert.ToUInt64(numberBuilder.ToString(), numberBase);
-                        break;
-
-                    case 16:
-                        result = ulong.Parse(numberBuilder.ToString(), NumberStyles.HexNumber, YamlFormatter.NumberFormat);
-                        break;
-
-                    case 10:
-                        // Result is already zero
-                        break;
-                }
-            }
-
-            else
-            {
-                // Could be decimal or base 60
-                var chunks = value.Substring(currentIndex).Split(':');
-                result = 0;
-
-                for (var chunkIndex = 0; chunkIndex < chunks.Length; chunkIndex++)
-                {
-                    result *= 60;
-
-                    // TODO: verify that chunks after the first are non-negative and less than 60
-                    result += ulong.Parse(chunks[chunkIndex].Replace("_", ""));
-                }
-            }
-
-            if (isNegative)
-            {
-                return CastInteger(checked(-(long)result), typeCode);
-            }
-            else
-            {
-                return CastInteger(result, typeCode);
-            }
-        }
-
-        private static object CastInteger(long number, TypeCode typeCode)
-        {
-            checked
-            {
-                return typeCode switch
-                {
-                    TypeCode.Byte => (byte)number,
-                    TypeCode.Int16 => (short)number,
-                    TypeCode.Int32 => (int)number,
-                    TypeCode.Int64 => number,
-                    TypeCode.SByte => (sbyte)number,
-                    TypeCode.UInt16 => (ushort)number,
-                    TypeCode.UInt32 => (uint)number,
-                    TypeCode.UInt64 => (ulong)number,
-                    _ => number,
-                };
-            }
-        }
-
-        private static object CastInteger(ulong number, TypeCode typeCode)
-        {
-            checked
-            {
-                return typeCode switch
-                {
-                    TypeCode.Byte => (byte)number,
-                    TypeCode.Int16 => (short)number,
-                    TypeCode.Int32 => (int)number,
-                    TypeCode.Int64 => (long)number,
-                    TypeCode.SByte => (sbyte)number,
-                    TypeCode.UInt16 => (ushort)number,
-                    TypeCode.UInt32 => (uint)number,
-                    TypeCode.UInt64 => number,
-                    _ => number,
-                };
-            }
-        }
-    }
-}
+﻿// This file is part of YamlDotNet - A .NET library for YAML.
+// Copyright (c) Antoine Aubry and contributors
+//
+// Permission is hereby granted, free of charge, to any person obtaining a copy of
+// this software and associated documentation files (the "Software"), to deal in
+// the Software without restriction, including without limitation the rights to
+// use, copy, modify, merge, publish, distribute, sublicense, and/or sell copies
+// of the Software, and to permit persons to whom the Software is furnished to do
+// so, subject to the following conditions:
+//
+// The above copyright notice and this permission notice shall be included in all
+// copies or substantial portions of the Software.
+//
+// THE SOFTWARE IS PROVIDED "AS IS", WITHOUT WARRANTY OF ANY KIND, EXPRESS OR
+// IMPLIED, INCLUDING BUT NOT LIMITED TO THE WARRANTIES OF MERCHANTABILITY,
+// FITNESS FOR A PARTICULAR PURPOSE AND NONINFRINGEMENT. IN NO EVENT SHALL THE
+// AUTHORS OR COPYRIGHT HOLDERS BE LIABLE FOR ANY CLAIM, DAMAGES OR OTHER
+// LIABILITY, WHETHER IN AN ACTION OF CONTRACT, TORT OR OTHERWISE, ARISING FROM,
+// OUT OF OR IN CONNECTION WITH THE SOFTWARE OR THE USE OR OTHER DEALINGS IN THE
+// SOFTWARE.
+
+using System;
+using System.Globalization;
+using System.Text;
+using System.Text.RegularExpressions;
+using YamlDotNet.Core;
+using YamlDotNet.Core.Events;
+using YamlDotNet.Serialization.Utilities;
+
+namespace YamlDotNet.Serialization.NodeDeserializers
+{
+    public sealed class ScalarNodeDeserializer : INodeDeserializer
+    {
+        private const string BooleanTruePattern = "^(true|y|yes|on)$";
+        private const string BooleanFalsePattern = "^(false|n|no|off)$";
+
+        bool INodeDeserializer.Deserialize(IParser parser, Type expectedType, Func<IParser, Type, object?> nestedObjectDeserializer, out object? value)
+        {
+            if (!parser.TryConsume<Scalar>(out var scalar))
+            {
+                value = null;
+                return false;
+            }
+
+            // Strip off the nullable type, if present
+            var underlyingType = Nullable.GetUnderlyingType(expectedType) ?? expectedType;
+
+            if (underlyingType.IsEnum())
+            {
+                value = Enum.Parse(underlyingType, scalar.Value, true);
+                return true;
+            }
+
+            var typeCode = underlyingType.GetTypeCode();
+            switch (typeCode)
+            {
+                case TypeCode.Boolean:
+                    value = DeserializeBooleanHelper(scalar.Value);
+                    break;
+
+                case TypeCode.Byte:
+                case TypeCode.Int16:
+                case TypeCode.Int32:
+                case TypeCode.Int64:
+                case TypeCode.SByte:
+                case TypeCode.UInt16:
+                case TypeCode.UInt32:
+                case TypeCode.UInt64:
+                    value = DeserializeIntegerHelper(typeCode, scalar.Value);
+                    break;
+
+                case TypeCode.Single:
+                    value = float.Parse(scalar.Value, YamlFormatter.NumberFormat);
+                    break;
+
+                case TypeCode.Double:
+                    value = double.Parse(scalar.Value, YamlFormatter.NumberFormat);
+                    break;
+
+                case TypeCode.Decimal:
+                    value = decimal.Parse(scalar.Value, YamlFormatter.NumberFormat);
+                    break;
+
+                case TypeCode.String:
+                    value = scalar.Value;
+                    break;
+
+                case TypeCode.Char:
+                    value = scalar.Value[0];
+                    break;
+
+                case TypeCode.DateTime:
+                    // TODO: This is probably incorrect. Use the correct regular expression.
+                    value = DateTime.Parse(scalar.Value, CultureInfo.InvariantCulture);
+                    break;
+
+                default:
+                    if (expectedType == typeof(object))
+                    {
+                        // Default to string
+                        value = scalar.Value;
+                    }
+                    else
+                    {
+                        value = TypeConverter.ChangeType(scalar.Value, expectedType);
+                    }
+                    break;
+            }
+            return true;
+        }
+
+        private object DeserializeBooleanHelper(string value)
+        {
+            bool result;
+
+            if (Regex.IsMatch(value, BooleanTruePattern, RegexOptions.IgnoreCase))
+            {
+                result = true;
+            }
+            else if (Regex.IsMatch(value, BooleanFalsePattern, RegexOptions.IgnoreCase))
+            {
+                result = false;
+            }
+            else
+            {
+                throw new FormatException($"The value \"{value}\" is not a valid YAML Boolean");
+            }
+
+            return result;
+        }
+
+        private object DeserializeIntegerHelper(TypeCode typeCode, string value)
+        {
+            var numberBuilder = new StringBuilder();
+            var currentIndex = 0;
+            var isNegative = false;
+            int numberBase;
+            ulong result = 0;
+
+            if (value[0] == '-')
+            {
+                currentIndex++;
+                isNegative = true;
+            }
+
+            else if (value[0] == '+')
+            {
+                currentIndex++;
+            }
+
+            if (value[currentIndex] == '0')
+            {
+                // Could be binary, octal, hex, decimal (0)
+
+                // If there are no characters remaining, it's a decimal zero
+                if (currentIndex == value.Length - 1)
+                {
+                    numberBase = 10;
+                    result = 0;
+                }
+
+                else
+                {
+                    // Check the next character
+                    currentIndex++;
+
+                    if (value[currentIndex] == 'b')
+                    {
+                        // Binary
+                        numberBase = 2;
+
+                        currentIndex++;
+                    }
+
+                    else if (value[currentIndex] == 'x')
+                    {
+                        // Hex
+                        numberBase = 16;
+
+                        currentIndex++;
+                    }
+
+                    else
+                    {
+                        // Octal
+                        numberBase = 8;
+                    }
+                }
+
+                // Copy remaining digits to the number buffer (skip underscores)
+                while (currentIndex < value.Length)
+                {
+                    if (value[currentIndex] != '_')
+                    {
+                        numberBuilder.Append(value[currentIndex]);
+                    }
+                    currentIndex++;
+                }
+
+                // Parse the magnitude of the number
+                switch (numberBase)
+                {
+                    case 2:
+                    case 8:
+                        // TODO: how to incorporate the numberFormat?
+                        result = Convert.ToUInt64(numberBuilder.ToString(), numberBase);
+                        break;
+
+                    case 16:
+                        result = ulong.Parse(numberBuilder.ToString(), NumberStyles.HexNumber, YamlFormatter.NumberFormat);
+                        break;
+
+                    case 10:
+                        // Result is already zero
+                        break;
+                }
+            }
+
+            else
+            {
+                // Could be decimal or base 60
+                var chunks = value.Substring(currentIndex).Split(':');
+                result = 0;
+
+                for (var chunkIndex = 0; chunkIndex < chunks.Length; chunkIndex++)
+                {
+                    result *= 60;
+
+                    // TODO: verify that chunks after the first are non-negative and less than 60
+                    result += ulong.Parse(chunks[chunkIndex].Replace("_", ""));
+                }
+            }
+
+            if (isNegative)
+            {
+                return CastInteger(checked(-(long)result), typeCode);
+            }
+            else
+            {
+                return CastInteger(result, typeCode);
+            }
+        }
+
+        private static object CastInteger(long number, TypeCode typeCode)
+        {
+            checked
+            {
+                return typeCode switch
+                {
+                    TypeCode.Byte => (byte)number,
+                    TypeCode.Int16 => (short)number,
+                    TypeCode.Int32 => (int)number,
+                    TypeCode.Int64 => number,
+                    TypeCode.SByte => (sbyte)number,
+                    TypeCode.UInt16 => (ushort)number,
+                    TypeCode.UInt32 => (uint)number,
+                    TypeCode.UInt64 => (ulong)number,
+                    _ => number,
+                };
+            }
+        }
+
+        private static object CastInteger(ulong number, TypeCode typeCode)
+        {
+            checked
+            {
+                return typeCode switch
+                {
+                    TypeCode.Byte => (byte)number,
+                    TypeCode.Int16 => (short)number,
+                    TypeCode.Int32 => (int)number,
+                    TypeCode.Int64 => (long)number,
+                    TypeCode.SByte => (sbyte)number,
+                    TypeCode.UInt16 => (ushort)number,
+                    TypeCode.UInt32 => (uint)number,
+                    TypeCode.UInt64 => number,
+                    _ => number,
+                };
+            }
+        }
+    }
+}